--- conflicted
+++ resolved
@@ -1,21 +1,12 @@
-<<<<<<< HEAD
-from collections import deque
-from threading import Lock
-=======
 import logging
 import os
 from collections import deque
 from threading import Lock
 
-from flask import request
+from flask import current_app, request
 
 from app.config import Config
 from app.models import DataSource, Experiment, PipelineRun
-from app.utils import project_uuid_to_path
->>>>>>> 78ab2884
-
-from flask import current_app, request
-
 from app.utils import project_uuid_to_path
 
 
