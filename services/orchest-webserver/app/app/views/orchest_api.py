import requests
from flask import current_app, jsonify, request

from app import error
from app.core import jobs
from app.models import Pipeline, Project
from app.utils import (
    get_environments,
    get_pipeline_json,
    get_project_directory,
    pipeline_uuid_to_path,
    project_uuid_to_path,
    request_args_to_string,
)


def api_proxy_environment_image_builds(
    environment_image_build_requests, orchest_api_address
):
    """
    environment_image_build_requests: List[] of
    EnvironmentImageBuildRequest:
    EnvironmentImageBuildRequest = {
        project_uuid:str
        environment_uuid:str
        project_path:str
    }
    """

    json_obj = {"environment_image_build_requests": environment_image_build_requests}

    return requests.post(
        "http://" + orchest_api_address + "/api/environment-builds/",
        json=json_obj,
    )


def register_orchest_api_views(app, db):
    @app.route("/catch/api-proxy/api/validations/environments", methods=["POST"])
    def catch_api_proxy_checks_gate():

        project_uuid = request.json["project_uuid"]

        environment_uuids = [
            environment.uuid for environment in get_environments(project_uuid)
        ]

        resp = requests.post(
            "http://"
            + app.config["ORCHEST_API_ADDRESS"]
            + "/api/validations/environments",
            json={"project_uuid": project_uuid, "environment_uuids": environment_uuids},
        )

        return resp.content, resp.status_code, resp.headers.items()

    @app.route(
        "/catch/api-proxy/api/environment-builds/most-recent"
        + "/<project_uuid>/<environment_uuid>",
        methods=["GET"],
    )
    def catch_api_proxy_environment_image_build_most_recent(
        project_uuid, environment_uuid
    ):

        resp = requests.get(
            "http://"
            + app.config["ORCHEST_API_ADDRESS"]
            + "/api/environment-builds/most-recent/%s/%s"
            % (project_uuid, environment_uuid),
        )

        return resp.content, resp.status_code, resp.headers.items()

    @app.route(
        "/catch/api-proxy/api/environment-builds/<project_uuid>/<environment_uuid>/"
        "<image_tag>",
        methods=["DELETE"],
    )
    def catch_api_proxy_environment_image_build_delete(
        project_uuid,
        environment_uuid,
        image_tag,
    ):

        resp = requests.delete(
            "http://"
            + app.config["ORCHEST_API_ADDRESS"]
            + "/api/environment-builds/%s/%s/%s"
            % (project_uuid, environment_uuid, image_tag),
        )

        return resp.content, resp.status_code, resp.headers.items()

    @app.route(
        "/catch/api-proxy/api/environment-builds/most-recent/<project_uuid>",
        methods=["GET"],
    )
    def catch_api_proxy_environment_image_builds_most_recent(project_uuid):

        resp = requests.get(
            "http://"
            + app.config["ORCHEST_API_ADDRESS"]
            + "/api/environment-builds/most-recent/%s" % project_uuid,
        )

        return resp.content, resp.status_code, resp.headers.items()

    @app.route("/catch/api-proxy/api/environment-builds", methods=["POST"])
    def catch_api_proxy_environment_image_builds():

        environment_image_build_requests = request.json[
            "environment_image_build_requests"
        ]

        for environment_image_build_request in environment_image_build_requests:
            environment_image_build_request["project_path"] = project_uuid_to_path(
                environment_image_build_request["project_uuid"]
            )

        resp = api_proxy_environment_image_builds(
            environment_image_build_requests, app.config["ORCHEST_API_ADDRESS"]
        )

        return resp.content, resp.status_code, resp.headers.items()

    @app.route(
        "/catch/api-proxy/api/environments/in-use"
        + "/<project_uuid>/<environment_uuid>",
        methods=["GET"],
    )
    def catch_api_environment_images_in_use(project_uuid, environment_uuid):

        resp = requests.get(
            "http://"
            + app.config["ORCHEST_API_ADDRESS"]
            + "/api/environments/in-use/%s/%s" % (project_uuid, environment_uuid),
        )

        return resp.content, resp.status_code, resp.headers.items()

    @app.route("/catch/api-proxy/api/jupyter-builds", methods=["POST"])
    def catch_api_proxy_jupyter_image_builds_post():
        resp = requests.post(
            "http://" + app.config["ORCHEST_API_ADDRESS"] + "/api/jupyter-builds/",
        )
        return resp.content, resp.status_code, resp.headers.items()

    @app.route("/catch/api-proxy/api/jupyter-builds/<build_uuid>", methods=["DELETE"])
    def catch_api_proxy_jupyter_image_builds_delete(build_uuid):
        resp = requests.delete(
            "http://"
            + app.config["ORCHEST_API_ADDRESS"]
            + "/api/jupyter-builds/%s" % build_uuid,
        )
        return resp.content, resp.status_code, resp.headers.items()

    @app.route(
        "/catch/api-proxy/api/jupyter-builds/most-recent",
        methods=["GET"],
    )
    def catch_api_proxy_jupyter_image_builds_most_recent():
        resp = requests.get(
            "http://"
            + app.config["ORCHEST_API_ADDRESS"]
            + "/api/jupyter-builds/most-recent/"
        )
        return resp.content, resp.status_code, resp.headers.items()

    @app.route("/catch/api-proxy/api/jobs", methods=["POST"])
    def catch_api_proxy_jobs_post():

        resp = jobs.create_job(request.json)
        return resp.content, resp.status_code, resp.headers.items()

    @app.route("/catch/api-proxy/api/jobs/duplicate", methods=["POST"])
    def catch_api_proxy_jobs_duplicate():

        json_obj = request.json
        try:
            resp = jobs.duplicate_job(json_obj["job_uuid"])
            return resp.content, resp.status_code, resp.headers.items()
        except error.ProjectDoesNotExist:
            msg = (
                "The job cannot be duplicated because its project does "
                "not exist anymore."
            )
            return (
                jsonify({"message": msg}),
                409,
            )
        except error.PipelineDoesNotExist:
            msg = (
                "The job cannot be duplicated because its pipeline does "
                "not exist anymore."
            )
            return (
                jsonify({"message": msg}),
                409,
            )
        except error.JobDoesNotExist:
            msg = "The job cannot be duplicated because it does not exist anymore."
            return (
                jsonify({"message": msg}),
                409,
            )

    @app.route("/catch/api-proxy/api/sessions", methods=["GET"])
    def catch_api_proxy_sessions_get():

        resp = requests.get(
            "http://"
            + app.config["ORCHEST_API_ADDRESS"]
            + "/api/sessions/"
            + request_args_to_string(request.args),
        )

        return resp.content, resp.status_code, resp.headers.items()

    @app.route(
        "/catch/api-proxy/api/sessions/<project_uuid>/<pipeline_uuid>",
        methods=["DELETE"],
    )
    def catch_api_proxy_sessions_delete(project_uuid, pipeline_uuid):

        resp = requests.delete(
            "http://"
            + app.config["ORCHEST_API_ADDRESS"]
            + "/api/sessions/%s/%s" % (project_uuid, pipeline_uuid),
        )

        return resp.content, resp.status_code, resp.headers.items()

    @app.route("/catch/api-proxy/api/sessions", methods=["POST"])
    def catch_api_proxy_sessions_post():

        json_obj = request.json

        project_uuid = json_obj["project_uuid"]
        pipeline_uuid = json_obj["pipeline_uuid"]

        # Lock the project and pipeline row to avoid race conditions
        # with RenameProject and MovePipeline, which are locking for
        # update themselves.
        Project.query.with_for_update().filter(
            Project.uuid == project_uuid,
        ).one()
        Pipeline.query.with_for_update().filter(
            Pipeline.project_uuid == project_uuid,
            Pipeline.uuid == pipeline_uuid,
        ).one()

        pipeline_path = pipeline_uuid_to_path(
            json_obj["pipeline_uuid"],
            json_obj["project_uuid"],
        )

        project_dir = get_project_directory(json_obj["project_uuid"])

        services = get_pipeline_json(
            json_obj["pipeline_uuid"], json_obj["project_uuid"]
        ).get("services", {})

        session_config = {
            "project_uuid": project_uuid,
            "pipeline_uuid": pipeline_uuid,
            "pipeline_path": pipeline_path,
            "project_dir": project_dir,
            "userdir_pvc": app.config["USERDIR_PVC"],
            "services": services,
        }

        resp = requests.post(
            "http://" + app.config["ORCHEST_API_ADDRESS"] + "/api/sessions/",
            json=session_config,
        )

        # Side effect of a session post is to create an environment
        # shell this is a "client decision" hence it's not handled
        # automatically by the orchest-api.
        project_envs = get_environments(project_uuid)
        if len(project_envs) > 0 and resp.status_code == 201:
            # We use the first environment that gets
            # passed by the endpoint as it's
            # assumed to be the "default" environment
            # for this project. Currently, we
            # don't explicitly encode which
            # environment is the default. So we
            # depend on the result being a list
            # (ordered).
            json_data = {
                "pipeline_uuid": pipeline_uuid,
                "pipeline_path": pipeline_path,
                "project_uuid": project_uuid,
                "environment_uuid": project_envs[0].uuid,
                "userdir_pvc": app.config["USERDIR_PVC"],
                "project_dir": project_dir,
            }

            url = (
                "http://"
                + app.config["ORCHEST_API_ADDRESS"]
                + "/api/environment-shells/"
            )

            current_app.config["SCHEDULER"].add_job(
                requests.post, args=[url], kwargs={"json": json_data}
            )

        return resp.content, resp.status_code, resp.headers.items()

    @app.route("/catch/api-proxy/api/runs", methods=["GET", "POST"])
    def catch_api_proxy_runs():

        if request.method == "POST":

            json_obj = request.json

            # add image mapping
            # TODO: replace with dynamic mapping instead of hardcoded
            # All the paths are container path
            json_obj["run_config"] = {
                "userdir_pvc": app.config["USERDIR_PVC"],
                "project_dir": get_project_directory(json_obj["project_uuid"]),
                "pipeline_path": pipeline_uuid_to_path(
                    json_obj["pipeline_definition"]["uuid"], json_obj["project_uuid"]
                ),
                "pipeline_uuid": json_obj["pipeline_definition"]["uuid"],
                "project_uuid": json_obj["project_uuid"],
            }

            resp = requests.post(
                "http://" + app.config["ORCHEST_API_ADDRESS"] + "/api/runs/",
                json=json_obj,
            )

            return resp.content, resp.status_code, resp.headers.items()

        elif request.method == "GET":

            resp = requests.get(
                "http://"
                + app.config["ORCHEST_API_ADDRESS"]
                + "/api/runs/"
                + request_args_to_string(request.args),
            )

            return resp.content, resp.status_code, resp.headers.items()

    @app.route("/catch/api-proxy/api/runs/<run_uuid>", methods=["GET", "DELETE"])
    def catch_api_proxy_runs_single(run_uuid):

        if request.method == "GET":

            resp = requests.get(
                "http://"
                + app.config["ORCHEST_API_ADDRESS"]
                + "/api/runs/%s" % run_uuid,
            )

            return resp.content, resp.status_code, resp.headers.items()

        elif request.method == "DELETE":

            resp = requests.delete(
                "http://"
                + app.config["ORCHEST_API_ADDRESS"]
                + "/api/runs/%s" % run_uuid,
            )

            return resp.content, resp.status_code, resp.headers.items()

    @app.route("/catch/api-proxy/api/jobs/<job_uuid>", methods=["DELETE"])
    def catch_api_proxy_job_delete(job_uuid):

        resp = requests.delete(
            "http://" + app.config["ORCHEST_API_ADDRESS"] + "/api/jobs/%s" % (job_uuid),
        )

        return resp.content, resp.status_code, resp.headers.items()

    @app.route("/catch/api-proxy/api/jobs/cronjobs/pause/<job_uuid>", methods=["POST"])
    def catch_api_proxy_job_cronjobs_pause(job_uuid):

        resp = requests.post(
            "http://"
            + app.config["ORCHEST_API_ADDRESS"]
            + "/api/jobs/cronjobs/pause/%s" % (job_uuid),
        )

        return resp.content, resp.status_code, resp.headers.items()

    @app.route("/catch/api-proxy/api/jobs/cronjobs/resume/<job_uuid>", methods=["POST"])
    def catch_api_proxy_job_cronjobs_resume(job_uuid):

        resp = requests.post(
            "http://"
            + app.config["ORCHEST_API_ADDRESS"]
            + "/api/jobs/cronjobs/resume/%s" % (job_uuid),
        )

        return resp.content, resp.status_code, resp.headers.items()

    @app.route("/catch/api-proxy/api/jobs/<job_uuid>/runs/trigger", methods=["POST"])
    def catch_api_proxy_job_run_trigger(job_uuid):

        resp = requests.post(
            "http://"
            + app.config["ORCHEST_API_ADDRESS"]
            + f"/api/jobs/{job_uuid}/runs/trigger"
        )

        return resp.content, resp.status_code, resp.headers.items()

    @app.route("/catch/api-proxy/api/jobs/<job_uuid>", methods=["PUT"])
    def catch_api_proxy_job_put(job_uuid):

        resp = requests.put(
            "http://" + app.config["ORCHEST_API_ADDRESS"] + "/api/jobs/%s" % (job_uuid),
            json=request.json,
        )

        return resp.content, resp.status_code, resp.headers.items()

    @app.route("/catch/api-proxy/api/jobs/<job_uuid>/pipeline", methods=["PUT"])
    def catch_api_proxy_job_pipeline_put(job_uuid):

        resp = jobs.change_draft_job_pipeline(job_uuid, request.json["pipeline_uuid"])
        return resp.content, resp.status_code, resp.headers.items()

    @app.route("/catch/api-proxy/api/jobs/<job_uuid>/<run_uuid>", methods=["GET"])
    def catch_api_proxy_job_runs_single(job_uuid, run_uuid):

        resp = requests.get(
            "http://"
            + app.config["ORCHEST_API_ADDRESS"]
            + "/api/jobs/%s/%s" % (job_uuid, run_uuid),
        )

        return resp.content, resp.status_code, resp.headers.items()

    @app.route("/catch/api-proxy/api/jobs/<job_uuid>/<run_uuid>", methods=["DELETE"])
    def catch_api_proxy_job_pipeline_run_delete(job_uuid, run_uuid):

        resp = requests.delete(
            "http://"
            + app.config["ORCHEST_API_ADDRESS"]
            + "/api/jobs/%s/%s" % (job_uuid, run_uuid),
        )

        return resp.content, resp.status_code, resp.headers.items()

    @app.route("/catch/api-proxy/api/jobs/<job_uuid>/pipeline_runs", methods=["GET"])
    def catch_api_proxy_job_pipeline_runs(job_uuid):

        resp = requests.get(
            "http://"
            + app.config["ORCHEST_API_ADDRESS"]
            + "/api/jobs/%s/pipeline_runs" % (job_uuid)
            + request_args_to_string(request.args)
        )

        return resp.content, resp.status_code, resp.headers.items()

    @app.route("/catch/api-proxy/api/jobs/<job_uuid>", methods=["get"])
    def catch_api_proxy_jobs_get(job_uuid):

        resp = requests.get(
            "http://"
            + app.config["ORCHEST_API_ADDRESS"]
            + "/api/jobs/"
            + job_uuid
            + request_args_to_string(request.args),
        )

        return resp.content, resp.status_code, resp.headers.items()

    @app.route("/catch/api-proxy/api/jobs", methods=["get"])
    def catch_api_proxy_jobs_get_all():

        resp = requests.get(
            f'http://{app.config["ORCHEST_API_ADDRESS"]}/api/jobs/'
            + request_args_to_string(request.args)
        )

        return resp.content, resp.status_code, resp.headers.items()

    @app.route("/catch/api-proxy/api/jobs/cleanup/<job_uuid>", methods=["delete"])
    def catch_api_proxy_jobs_cleanup(job_uuid):
        try:
            resp = requests.get(
                (
                    f'http://{current_app.config["ORCHEST_API_ADDRESS"]}/api'
                    f"/jobs/{job_uuid}"
                )
            )
            job = resp.json()

            if resp.status_code == 200:
                # Will delete the job as a collateral effect.
                jobs.remove_job_directory(
                    job_uuid,
                    job["pipeline_uuid"],
                    job["project_uuid"],
                    job["snapshot_uuid"],
                )

                return resp.content, resp.status_code, resp.headers.items()

            elif resp.status_code == 404:
                raise ValueError(f"Job {job_uuid} does not exist.")
            else:
                raise error.OrchestApiRequestError(response=resp)

        except Exception as e:
            msg = f"Error during job deletion:{e}"
            return {"message": msg}, 500

    @app.route(
        "/catch/api-proxy/api/jobs/cleanup/<job_uuid>/<run_uuid>", methods=["delete"]
    )
    def catch_api_proxy_job_pipeline_run_cleanup(job_uuid, run_uuid):
        resp = requests.delete(
            f"http://{current_app.config['ORCHEST_API_ADDRESS']}/api/"
            f"jobs/cleanup/{job_uuid}/{run_uuid}"
        )
        return resp.content, resp.status_code, resp.headers.items()

    @app.route("/catch/api-proxy/api/jobs/next_scheduled_job", methods=["get"])
    def catch_api_proxy_jobs_next_scheduled_job():
        resp = requests.get(
            f'http://{app.config["ORCHEST_API_ADDRESS"]}/api/jobs/next_scheduled_job'
            + request_args_to_string(request.args)
        )
        return resp.content, resp.status_code, resp.headers.items()

    @app.route("/catch/api-proxy/idle", methods=["GET"])
    def catch_idle_check_get():
        resp = requests.get(
            (f'http://{current_app.config["ORCHEST_API_ADDRESS"]}/api/info/idle')
        )
        return resp.content, resp.status_code, resp.headers.items()

    @app.route(
        "/catch/api-proxy/api/notifications/<path:path>",
        methods=["GET", "POST", "PUT", "DELETE"],
    )
    def catch_api_proxy_notifications(path):
        # Note: doesn't preserve query args atm.
        req_json = request.get_json() if request.is_json else None
        resp = requests.request(
            method=request.method,
            url=(
                f'http://{current_app.config["ORCHEST_API_ADDRESS"]}'
                f"/api/notifications/{path}"
            ),
            json=req_json,
        )

<<<<<<< HEAD
        return resp.content, resp.status_code, resp.headers.items()

    @app.route("/catch/api-proxy/api/ctl/cleanup-builder-cache", methods=["POST"])
    def catch_api_proxy_ctl_cleanup_builder_cache():
        resp = requests.post(
            f"http://{current_app.config['ORCHEST_API_ADDRESS']}/api/"
            f"ctl/cleanup-builder-cache"
        )
        return resp.content, resp.status_code, resp.headers.items()

    @app.route("/catch/api-proxy/api/snapshots/<snapshot_uuid>", methods=["GET"])
    def catch_api_proxy_snapshots_get_snapshot(snapshot_uuid: str):
        resp = requests.get(
            f"http://{current_app.config['ORCHEST_API_ADDRESS']}/api/"
            f"snapshots/{snapshot_uuid}"
        )
=======
>>>>>>> 31e07a99
        return resp.content, resp.status_code, resp.headers.items()<|MERGE_RESOLUTION|>--- conflicted
+++ resolved
@@ -557,15 +557,6 @@
             json=req_json,
         )
 
-<<<<<<< HEAD
-        return resp.content, resp.status_code, resp.headers.items()
-
-    @app.route("/catch/api-proxy/api/ctl/cleanup-builder-cache", methods=["POST"])
-    def catch_api_proxy_ctl_cleanup_builder_cache():
-        resp = requests.post(
-            f"http://{current_app.config['ORCHEST_API_ADDRESS']}/api/"
-            f"ctl/cleanup-builder-cache"
-        )
         return resp.content, resp.status_code, resp.headers.items()
 
     @app.route("/catch/api-proxy/api/snapshots/<snapshot_uuid>", methods=["GET"])
@@ -574,6 +565,4 @@
             f"http://{current_app.config['ORCHEST_API_ADDRESS']}/api/"
             f"snapshots/{snapshot_uuid}"
         )
-=======
->>>>>>> 31e07a99
         return resp.content, resp.status_code, resp.headers.items()