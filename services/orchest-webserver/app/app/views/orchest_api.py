import requests
from flask import current_app, jsonify, request

from app import analytics, error
from app.core import jobs
from app.models import Pipeline, Project
from app.utils import (
    get_environments,
    get_pipeline_json,
    get_project_directory,
    get_project_snapshot_size,
    pipeline_uuid_to_path,
    project_uuid_to_path,
    remove_job_directory,
    request_args_to_string,
)


def api_proxy_environment_builds(environment_build_requests, orchest_api_address):
    """
    environment_build_requests: List[] of EnvironmentBuildRequest
    EnvironmentBuildRequest = {
        project_uuid:str
        environment_uuid:str
        project_path:str
    }
    """

    json_obj = {"environment_build_requests": environment_build_requests}

    return requests.post(
        "http://" + orchest_api_address + "/api/environment-builds/",
        json=json_obj,
    )


def register_orchest_api_views(app, db):
    @app.route("/catch/api-proxy/api/validations/environments", methods=["POST"])
    def catch_api_proxy_checks_gate():

        project_uuid = request.json["project_uuid"]

        environment_uuids = [
            environment.uuid for environment in get_environments(project_uuid)
        ]

        resp = requests.post(
            "http://"
            + app.config["ORCHEST_API_ADDRESS"]
            + "/api/validations/environments",
            json={"project_uuid": project_uuid, "environment_uuids": environment_uuids},
        )

        return resp.content, resp.status_code, resp.headers.items()

    @app.route(
        "/catch/api-proxy/api/environment-builds/most-recent"
        + "/<project_uuid>/<environment_uuid>",
        methods=["GET"],
    )
    def catch_api_proxy_environment_build_most_recent(project_uuid, environment_uuid):

        resp = requests.get(
            "http://"
            + app.config["ORCHEST_API_ADDRESS"]
            + "/api/environment-builds/most-recent/%s/%s"
            % (project_uuid, environment_uuid),
        )

        return resp.content, resp.status_code, resp.headers.items()

    @app.route(
        "/catch/api-proxy/api/environment-builds/<environment_build_uuid>",
        methods=["DELETE"],
    )
    def catch_api_proxy_environment_build_delete(environment_build_uuid):

        resp = requests.delete(
            "http://"
            + app.config["ORCHEST_API_ADDRESS"]
            + "/api/environment-builds/%s" % (environment_build_uuid),
        )

        analytics.send_event(
            app,
            analytics.Event.ENVIRONMENT_BUILD_CANCEL,
            {"environment_build_uuid": environment_build_uuid},
        )
        return resp.content, resp.status_code, resp.headers.items()

    @app.route(
        "/catch/api-proxy/api/environment-builds/most-recent/<project_uuid>",
        methods=["GET"],
    )
    def catch_api_proxy_environment_builds_most_recent(project_uuid):

        resp = requests.get(
            "http://"
            + app.config["ORCHEST_API_ADDRESS"]
            + "/api/environment-builds/most-recent/%s" % project_uuid,
        )

        return resp.content, resp.status_code, resp.headers.items()

    @app.route("/catch/api-proxy/api/environment-builds", methods=["POST"])
    def catch_api_proxy_environment_builds():

        environment_build_requests = request.json["environment_build_requests"]

        for environment_build_request in environment_build_requests:
            environment_build_request["project_path"] = project_uuid_to_path(
                environment_build_request["project_uuid"]
            )

        resp = api_proxy_environment_builds(
            environment_build_requests, app.config["ORCHEST_API_ADDRESS"]
        )

        for environment_build_request in environment_build_requests:
            analytics.send_event(
                app,
                analytics.Event.ENVIRONMENT_BUILD_START,
                {
                    "environment_uuid": environment_build_request["environment_uuid"],
                    "project_uuid": environment_build_request["project_uuid"],
                },
            )
        return resp.content, resp.status_code, resp.headers.items()

    @app.route(
        "/catch/api-proxy/api/environment-images/in-use"
        + "/<project_uuid>/<environment_uuid>",
        methods=["GET"],
    )
    def catch_api_environment_images_in_use(project_uuid, environment_uuid):

        resp = requests.get(
            "http://"
            + app.config["ORCHEST_API_ADDRESS"]
            + "/api/environment-images/in-use/%s/%s" % (project_uuid, environment_uuid),
        )

        return resp.content, resp.status_code, resp.headers.items()

    @app.route("/catch/api-proxy/api/jupyter-builds", methods=["POST"])
    def catch_api_proxy_jupyter_builds_post():
        resp = requests.post(
            "http://" + app.config["ORCHEST_API_ADDRESS"] + "/api/jupyter-builds/",
        )
        analytics.send_event(app, analytics.Event.JUPYTER_BUILD_START, {})
        return resp.content, resp.status_code, resp.headers.items()

    @app.route("/catch/api-proxy/api/jupyter-builds/<build_uuid>", methods=["DELETE"])
    def catch_api_proxy_jupyter_builds_delete(build_uuid):
        resp = requests.delete(
            "http://"
            + app.config["ORCHEST_API_ADDRESS"]
            + "/api/jupyter-builds/%s" % build_uuid,
        )
        analytics.send_event(app, analytics.Event.JUPYTER_BUILD_CANCEL, {})
        return resp.content, resp.status_code, resp.headers.items()

    @app.route(
        "/catch/api-proxy/api/jupyter-builds/most-recent",
        methods=["GET"],
    )
    def catch_api_proxy_jupyter_builds_most_recent():
        resp = requests.get(
            "http://"
            + app.config["ORCHEST_API_ADDRESS"]
            + "/api/jupyter-builds/most-recent/"
        )
        return resp.content, resp.status_code, resp.headers.items()

    environments_missing_msg = (
        "The pipeline definition references environments "
        "that do not exist in the project. "
        "The following environments do not exist:"
        " {missing_environment_uuids}.\n\n Please make sure all"
        " pipeline steps are assigned an environment that exists"
        " in the project."
    )

    @app.route("/catch/api-proxy/api/jobs/", methods=["POST"])
    def catch_api_proxy_jobs_post():

        try:
            job_spec = jobs.create_job_spec(request.json)
        except error.EnvironmentsDoNotExist as e:
            return (
                jsonify(
                    {
                        "message": environments_missing_msg.format(
                            missing_environment_uuids=[",".join(e.environment_uuids)]
                        ),
                    }
                ),
                500,
            )

        resp = requests.post(
            "http://" + current_app.config["ORCHEST_API_ADDRESS"] + "/api/jobs/",
            json=job_spec,
        )

        analytics.send_event(
            app,
            analytics.Event.JOB_CREATE,
            {
                "job_definition": job_spec,
                "snapshot_size": get_project_snapshot_size(job_spec["project_uuid"]),
            },
        )
        return resp.content, resp.status_code, resp.headers.items()

    @app.route("/catch/api-proxy/api/jobs/duplicate", methods=["POST"])
    def catch_api_proxy_jobs_duplicate():

        json_obj = request.json
        try:
            job_spec = jobs.duplicate_job_spec(json_obj["job_uuid"])
        except error.ProjectDoesNotExist:
            msg = (
                "The job cannot be duplicated because its project does "
                "not exist anymore."
            )
            return (
                jsonify({"message": msg}),
                409,
            )
        except error.PipelineDoesNotExist:
            msg = (
                "The job cannot be duplicated because its pipeline does "
                "not exist anymore."
            )
            return (
                jsonify({"message": msg}),
                409,
            )
        except error.JobDoesNotExist:
            msg = "The job cannot be duplicated because it does not exist anymore."
            return (
                jsonify({"message": msg}),
                409,
            )
        except error.EnvironmentsDoNotExist as e:
            return (
                jsonify(
                    {
                        "message": environments_missing_msg.format(
                            missing_environment_uuids=[",".join(e.environment_uuids)]
                        ),
                    }
                ),
                500,
            )

        resp = requests.post(
            "http://" + current_app.config["ORCHEST_API_ADDRESS"] + "/api/jobs/",
            json=job_spec,
        )

        analytics.send_event(
            app,
            analytics.Event.JOB_DUPLICATE,
            {
                "job_definition": job_spec,
                "duplicate_from": json_obj["job_uuid"],
                "snapshot_size": get_project_snapshot_size(job_spec["project_uuid"]),
            },
        )
        return resp.content, resp.status_code, resp.headers.items()

    @app.route("/catch/api-proxy/api/sessions/", methods=["GET"])
    def catch_api_proxy_sessions_get():

        resp = requests.get(
            "http://"
            + app.config["ORCHEST_API_ADDRESS"]
            + "/api/sessions/"
            + request_args_to_string(request.args),
        )

        return resp.content, resp.status_code, resp.headers.items()

    @app.route(
        "/catch/api-proxy/api/sessions/<project_uuid>/<pipeline_uuid>",
        methods=["DELETE"],
    )
    def catch_api_proxy_sessions_delete(project_uuid, pipeline_uuid):

        resp = requests.delete(
            "http://"
            + app.config["ORCHEST_API_ADDRESS"]
            + "/api/sessions/%s/%s" % (project_uuid, pipeline_uuid),
        )

        analytics.send_event(
            app,
            analytics.Event.SESSION_STOP,
            {"project_uuid": project_uuid, "pipeline_uuid": pipeline_uuid},
        )
        return resp.content, resp.status_code, resp.headers.items()

    @app.route("/catch/api-proxy/api/sessions/", methods=["POST"])
    def catch_api_proxy_sessions_post():

        json_obj = request.json

        project_uuid = json_obj["project_uuid"]
        pipeline_uuid = json_obj["pipeline_uuid"]

        # Lock the project and pipeline row to avoid race conditions
        # with RenameProject and MovePipeline, which are locking for
        # update themselves.
        Project.query.with_for_update().filter(
            Project.uuid == project_uuid,
        ).one()
        Pipeline.query.with_for_update().filter(
            Pipeline.project_uuid == project_uuid,
            Pipeline.uuid == pipeline_uuid,
        ).one()

        pipeline_path = pipeline_uuid_to_path(
            json_obj["pipeline_uuid"],
            json_obj["project_uuid"],
        )

        project_dir = get_project_directory(json_obj["project_uuid"], host_path=True)

        services = get_pipeline_json(
            json_obj["pipeline_uuid"], json_obj["project_uuid"]
        ).get("services", {})

        session_config = {
            "project_uuid": project_uuid,
            "pipeline_uuid": pipeline_uuid,
            "pipeline_path": pipeline_path,
            "project_dir": project_dir,
            "host_userdir": app.config["HOST_USER_DIR"],
            "services": services,
        }

        resp = requests.post(
            "http://" + app.config["ORCHEST_API_ADDRESS"] + "/api/sessions/",
            json=session_config,
        )

        analytics.send_event(
            app,
            analytics.Event.SESSION_START,
            {
                "project_uuid": project_uuid,
                "pipeline_uuid": pipeline_uuid,
                "services": services,
            },
        )
        return resp.content, resp.status_code, resp.headers.items()

    @app.route(
        "/catch/api-proxy/api/sessions/<project_uuid>/<pipeline_uuid>", methods=["PUT"]
    )
    def catch_api_proxy_session_put(project_uuid, pipeline_uuid):

        # check whether session is running
        try:
            resp = requests.get(
                "http://"
                + app.config["ORCHEST_API_ADDRESS"]
                + "/api/runs/?project_uuid=%s&pipeline_uuid=%s"
                % (project_uuid, pipeline_uuid)
            )

            runs = resp.json()["runs"]

            active_runs = False
            for run in runs:
                if run["status"] in ["PENDING", "STARTED"]:
                    active_runs = True

            if active_runs:
                analytics.send_event(
                    app,
                    analytics.Event.SESSION_RESTART,
                    {
                        "project_uuid": project_uuid,
                        "pipeline_uuid": pipeline_uuid,
                        "active_runs": True,
                    },
                )

                return (
                    jsonify(
                        {
                            "message": (
                                "Cannot restart the memory "
                                "server while the pipeline is running."
                            )
                        }
                    ),
                    423,
                )
            else:
                resp = requests.put(
                    "http://"
                    + app.config["ORCHEST_API_ADDRESS"]
                    + "/api/sessions/%s/%s" % (project_uuid, pipeline_uuid),
                )

                analytics.send_event(
                    app,
                    analytics.Event.SESSION_RESTART,
                    {
                        "project_uuid": project_uuid,
                        "pipeline_uuid": pipeline_uuid,
                        "active_runs": False,
                    },
                )
                return resp.content, resp.status_code, resp.headers.items()
        except Exception as e:
            app.logger.error(
                "Could not get session information from orchest-api. Error: %s (%s)"
                % (e, type(e))
            )

        return "", 500

    @app.route("/catch/api-proxy/api/runs/", methods=["GET", "POST"])
    def catch_api_proxy_runs():

        if request.method == "POST":

            json_obj = request.json

            # add image mapping
            # TODO: replace with dynamic mapping instead of hardcoded
            json_obj["run_config"] = {
                "host_user_dir": app.config["HOST_USER_DIR"],
                "project_dir": get_project_directory(
                    json_obj["project_uuid"], host_path=True
                ),
                "pipeline_path": pipeline_uuid_to_path(
                    json_obj["pipeline_definition"]["uuid"], json_obj["project_uuid"]
                ),
            }

            resp = requests.post(
                "http://" + app.config["ORCHEST_API_ADDRESS"] + "/api/runs/",
                json=json_obj,
            )

            analytics.send_event(
                app,
                analytics.Event.PIPELINE_RUN_START,
                {
                    "run_uuid": resp.json().get("uuid"),
                    "run_type": "interactive",
                    "pipeline_definition": json_obj["pipeline_definition"],
                    "step_uuids_to_execute": json_obj["uuids"],
                },
            )

            return resp.content, resp.status_code, resp.headers.items()

        elif request.method == "GET":

            resp = requests.get(
                "http://"
                + app.config["ORCHEST_API_ADDRESS"]
                + "/api/runs/"
                + request_args_to_string(request.args),
            )

            return resp.content, resp.status_code, resp.headers.items()

    @app.route("/catch/api-proxy/api/runs/<run_uuid>", methods=["GET", "DELETE"])
    def catch_api_proxy_runs_single(run_uuid):

        if request.method == "GET":

            resp = requests.get(
                "http://"
                + app.config["ORCHEST_API_ADDRESS"]
                + "/api/runs/%s" % run_uuid,
            )

            return resp.content, resp.status_code, resp.headers.items()

        elif request.method == "DELETE":

            resp = requests.delete(
                "http://"
                + app.config["ORCHEST_API_ADDRESS"]
                + "/api/runs/%s" % run_uuid,
            )

            analytics.send_event(
                app,
                analytics.Event.PIPELINE_RUN_CANCEL,
                {"run_uuid": run_uuid, "run_type": "interactive"},
            )
            return resp.content, resp.status_code, resp.headers.items()

    @app.route("/catch/api-proxy/api/jobs/<job_uuid>", methods=["DELETE"])
    def catch_api_proxy_job_delete(job_uuid):

        resp = requests.delete(
            "http://" + app.config["ORCHEST_API_ADDRESS"] + "/api/jobs/%s" % (job_uuid),
        )

        analytics.send_event(app, analytics.Event.JOB_CANCEL, {"job_uuid": job_uuid})
        return resp.content, resp.status_code, resp.headers.items()

    @app.route("/catch/api-proxy/api/jobs/cronjobs/pause/<job_uuid>", methods=["POST"])
    def catch_api_proxy_job_cronjobs_pause(job_uuid):

        resp = requests.post(
            "http://"
            + app.config["ORCHEST_API_ADDRESS"]
            + "/api/jobs/cronjobs/pause/%s" % (job_uuid),
        )

        analytics.send_event(app, analytics.Event.CRONJOB_PAUSE, {"job_uuid": job_uuid})
        return resp.content, resp.status_code, resp.headers.items()

    @app.route("/catch/api-proxy/api/jobs/cronjobs/resume/<job_uuid>", methods=["POST"])
    def catch_api_proxy_job_cronjobs_resume(job_uuid):

        resp = requests.post(
            "http://"
            + app.config["ORCHEST_API_ADDRESS"]
            + "/api/jobs/cronjobs/resume/%s" % (job_uuid),
        )

        analytics.send_event(
            app, analytics.Event.CRONJOB_RESUME, {"job_uuid": job_uuid}
        )
        return resp.content, resp.status_code, resp.headers.items()

    @app.route("/catch/api-proxy/api/jobs/<job_uuid>", methods=["PUT"])
    def catch_api_proxy_job_put(job_uuid):

        resp = requests.put(
            "http://" + app.config["ORCHEST_API_ADDRESS"] + "/api/jobs/%s" % (job_uuid),
            json=request.json,
        )

        analytics.send_event(
            app,
            analytics.Event.JOB_UPDATE,
            {"job_uuid": job_uuid, "job_definition": request.json},
        )
        return resp.content, resp.status_code, resp.headers.items()

    @app.route("/catch/api-proxy/api/jobs/<job_uuid>/<run_uuid>", methods=["GET"])
    def catch_api_proxy_job_runs_single(job_uuid, run_uuid):

        resp = requests.get(
            "http://"
            + app.config["ORCHEST_API_ADDRESS"]
            + "/api/jobs/%s/%s" % (job_uuid, run_uuid),
        )

        return resp.content, resp.status_code, resp.headers.items()

    @app.route("/catch/api-proxy/api/jobs/<job_uuid>", methods=["get"])
    def catch_api_proxy_jobs_get(job_uuid):

        resp = requests.get(
            "http://" + app.config["ORCHEST_API_ADDRESS"] + "/api/jobs/" + job_uuid,
        )

        return resp.content, resp.status_code, resp.headers.items()

    @app.route("/catch/api-proxy/api/jobs/", methods=["get"])
    def catch_api_proxy_jobs_get_all():

        resp = requests.get(
            f'http://{app.config["ORCHEST_API_ADDRESS"]}/api/jobs/'
            + request_args_to_string(request.args)
        )

        return resp.content, resp.status_code, resp.headers.items()

    @app.route("/catch/api-proxy/api/jobs/cleanup/<job_uuid>", methods=["delete"])
    def catch_api_proxy_jobs_cleanup(job_uuid):
        try:
            # Get data before issuing deletion to the orchest-api. This
            # is needed to retrieve the job pipeline uuid and project
            # uuid. TODO: if the caller of the job knows about those
            # ids, we could avoid making a request to the orchest-api.
            resp = requests.get(
                (
                    f'http://{current_app.config["ORCHEST_API_ADDRESS"]}/api'
                    f"/jobs/{job_uuid}"
                )
            )
            data = resp.json()

            if resp.status_code == 200:
                pipeline_uuid = data["pipeline_uuid"]
                project_uuid = data["project_uuid"]

                # Tell the orchest-api that the job does not exist
                # anymore, will be stopped if necessary then cleaned up
                # from the orchest-api db.
                resp = requests.delete(
                    f"http://{current_app.config['ORCHEST_API_ADDRESS']}/api/"
                    f"jobs/cleanup/{job_uuid}"
                )

                remove_job_directory(job_uuid, pipeline_uuid, project_uuid)
                analytics.send_event(
                    app,
                    analytics.Event.JOB_DELETE,
                    {"job_uuid": job_uuid},
                )
                return resp.content, resp.status_code, resp.headers.items()

            elif resp.status_code == 404:
                raise ValueError(f"Job {job_uuid} does not exist.")
            else:
                raise Exception(f"{data}, {resp.status_code}")

        except Exception as e:
            msg = f"Error during job deletion:{e}"
            return {"message": msg}, 500

<<<<<<< HEAD
    @app.route("/catch/api-proxy/api/jobs/next_scheduled_job", methods=["get"])
    def catch_api_proxy_jobs_next_scheduled_job():

        resp = requests.get(
            f'http://{app.config["ORCHEST_API_ADDRESS"]}/api/jobs/next_scheduled_job'
            + request_args_to_string(request.args)
        )

=======
    @app.route("/catch/api-proxy/idle", methods=["GET"])
    def catch_idle_check_get():
        resp = requests.get(
            (f'http://{current_app.config["ORCHEST_API_ADDRESS"]}/api/info/idle')
        )
>>>>>>> 138107fb
        return resp.content, resp.status_code, resp.headers.items()<|MERGE_RESOLUTION|>--- conflicted
+++ resolved
@@ -626,20 +626,17 @@
             msg = f"Error during job deletion:{e}"
             return {"message": msg}, 500
 
-<<<<<<< HEAD
     @app.route("/catch/api-proxy/api/jobs/next_scheduled_job", methods=["get"])
     def catch_api_proxy_jobs_next_scheduled_job():
-
         resp = requests.get(
             f'http://{app.config["ORCHEST_API_ADDRESS"]}/api/jobs/next_scheduled_job'
             + request_args_to_string(request.args)
         )
-
-=======
+        return resp.content, resp.status_code, resp.headers.items()
+
     @app.route("/catch/api-proxy/idle", methods=["GET"])
     def catch_idle_check_get():
         resp = requests.get(
             (f'http://{current_app.config["ORCHEST_API_ADDRESS"]}/api/info/idle')
         )
->>>>>>> 138107fb
         return resp.content, resp.status_code, resp.headers.items()