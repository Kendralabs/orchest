--- conflicted
+++ resolved
@@ -162,38 +162,6 @@
 
             return resp.raw.read(), resp.status_code, resp.headers.items()
 
-<<<<<<< HEAD
-    @app.route("/catch/api-proxy/api/sessions/", methods=["POST"])
-    def catch_api_proxy_sessions():
-
-        json_obj = request.json
-
-        json_obj["project_dir"] = get_project_directory(
-            json_obj["project_uuid"], host_path=True
-        )
-
-        json_obj["pipeline_path"] = pipeline_uuid_to_path(
-            json_obj["pipeline_uuid"],
-            json_obj["project_uuid"],
-        )
-
-        json_obj["host_userdir"] = app.config["HOST_USER_DIR"]
-
-        pipeline_json = get_pipeline_json(
-            json_obj["pipeline_uuid"], json_obj["project_uuid"]
-        )
-        json_obj["settings"] = pipeline_json.get("settings", {})
-
-        resp = requests.post(
-            "http://" + app.config["ORCHEST_API_ADDRESS"] + "/api/sessions/",
-            json=json_obj,
-            stream=True,
-        )
-
-        return resp.raw.read(), resp.status_code, resp.headers.items()
-
-=======
->>>>>>> d573b416
     @app.route("/catch/api-proxy/api/experiments/", methods=["POST"])
     def catch_api_proxy_experiments_post():
 
@@ -241,6 +209,11 @@
         )
 
         json_obj["host_userdir"] = app.config["HOST_USER_DIR"]
+        
+        pipeline_json = get_pipeline_json(
+            json_obj["pipeline_uuid"], json_obj["project_uuid"]
+        )
+        json_obj["settings"] = pipeline_json.get("settings", {})
 
         resp = requests.post(
             "http://" + app.config["ORCHEST_API_ADDRESS"] + "/api/sessions/",
