import { hasValue } from "@orchest/lib-utils";
import React from "react";

export type RouteName =
  | "projects"
  | "examples"
  | "projectSettings"
  | "pipeline"
  | "jupyterLab"
  | "pipelineSettings"
  | "filePreview"
  | "logs"
  | "environments"
  | "environment"
  | "jobs"
  | "job"
  | "jobRun"
  | "jobRunPipelineSettings"
  | "jobRunLogs"
  | "jobRunFilePreview"
  | "pipelineReadonly"
  | "editJob"
  | "fileManager"
  | "settings"
  | "configureJupyterLab"
  | "update"
  | "manageUsers"
  | "help"
  | "notFound";

export type RouteData = {
  path: string;
  root?: string;
  component: React.FunctionComponent;
  order: number;
};

const _getTitle = (pageTitle: string) => `${pageTitle} · Orchest`;

// this is the central place where we maintain all the FE routes
// to add new route, you would also need to add the route name to RouteName.
// NOTE: the order of the routes matters, react-router loads the first route that matches the given path

export const getOrderedRoutes = (getTitle = _getTitle) => {
  return [
    {
      name: "projects",
      path: "/projects",
      title: getTitle("Projects"),
    },
    {
      name: "examples",
      path: "/examples",
      root: "/projects",
      title: getTitle("Examples"),
    },
    {
      name: "projectSettings",
      path: "/project-settings",
      root: "/projects",
      title: getTitle("Project Settings"),
    },
    {
      name: "pipeline",
      path: "/pipeline",
      title: getTitle("Pipeline"),
    },
    {
      name: "jupyterLab",
      path: "/jupyter-lab",
      root: "/pipeline",
      title: getTitle("JupyterLab"),
    },
    {
      name: "pipelineSettings",
      path: "/pipeline-settings",
      root: "/pipeline",
      title: getTitle("Pipeline Settings"),
    },
    {
      name: "filePreview",
      path: "/file-preview",
      root: "/pipeline",
      title: getTitle("Step File Preview"),
    },
    {
      name: "logs",
      path: "/logs",
      root: "/pipeline",
      title: getTitle("Logs"),
    },
    {
      name: "environments",
      path: "/environments",
      title: getTitle("Environments"),
    },
    {
      name: "environment",
      path: "/environment",
      root: "/environments",
      title: getTitle("Environment"),
    },
    {
      name: "jobs",
      path: "/jobs",
      title: getTitle("Jobs"),
    },
    {
      name: "job",
      path: "/job",
      root: "/jobs",
      title: getTitle("Job"),
    },
    {
      name: "jobRun",
      path: "/job-run",
      root: "/jobs",
      title: getTitle("Job Run"),
    },
    {
      name: "jobRunPipelineSettings",
      path: "/job-run/pipeline-settings",
      root: "/jobs",
      title: getTitle("Job Run Pipeline Settings"),
    },
    {
      name: "jobRunLogs",
      path: "/job-run/logs",
      root: "/jobs",
      title: getTitle("Job Run Logs"),
    },
    {
      name: "jobRunFilePreview",
      path: "/job-run/file-preview",
      root: "/jobs",
      title: getTitle("Job Run Step File Preview"),
    },
    {
      name: "editJob",
      path: "/edit-job",
      root: "/jobs",
      title: getTitle("Edit Job"),
    },
    {
      name: "settings",
      path: "/settings",
      title: getTitle("Settings"),
    },
    {
      name: "configureJupyterLab",
      path: "/configure-jupyter-lab",
      root: "/settings",
      title: getTitle("Configure JupyterLab"),
    },
    {
      name: "update",
      path: "/update",
      root: "/settings",
      title: getTitle("Update"),
    },
    {
      name: "manageUsers",
      path: "/manage-users",
      root: "/settings",
      title: getTitle("Manage Users"),
    },
    {
      name: "help",
      path: "/help",
      title: getTitle("Help"),
    },
    // TODO: we need a proper PageNotFound page, atm we redirect back to ProjectsView
    // // will always be the last one as a fallback
    // {
    //   name: "notFound",
    //   path: "*",
    //   title: getTitle("Page Not Found"),
    // },
  ];
};

export const siteMap = getOrderedRoutes().reduce<Record<RouteName, RouteData>>(
  (all, curr, i) => ({
    ...all,
    [curr.name]: {
      path: curr.path,
      root: curr.root,
      order: i,
    } as RouteData,
  }),
  {} as Record<RouteName, RouteData>
);

export const projectRootPaths = [
  siteMap.jobs.path,
  siteMap.environments.path,
  siteMap.pipeline.path,
];

export const withinProjectPaths = getOrderedRoutes().reduce<
  Pick<RouteData, "path" | "root">[]
>((all, curr) => {
  // only include within-project paths
  // i.e. if the context involves multiple projects, it should be excluded
  if (
    projectRootPaths.includes(curr.path) ||
    projectRootPaths.includes(curr.root || "") ||
    curr.path === "/project"
  ) {
    return [
      ...all,
      {
        path: curr.path,
        root: curr.root,
      },
    ];
  }
  return all;
}, [] as Pick<RouteData, "path" | "root">[]);

<<<<<<< HEAD
const snakeCase = (str: string, divider = "_") =>
  str
    .split(/(?=[A-Z])/)
    .join(divider)
    .toLowerCase();

export const toQueryString = <T extends string>(
  query: Record<T, string | number | boolean | undefined | null> | undefined
) => {
  const isObject =
    hasValue(query) &&
    typeof query === "object" &&
    typeof query !== "function" &&
    !Array.isArray(query);

  return isObject
    ? Object.entries<string | number | boolean | undefined | null>(query)
        .reduce((str, entry) => {
          const [key, value] = entry;
          const encodedValue =
            value && value !== "null" && value !== "undefined" // we don't pass along null or undefined since it doesn't mean much to the receiver
              ? encodeURIComponent(value.toString())
              : null;
          return encodedValue
            ? `${str}${snakeCase(key)}=${encodedValue}&`
            : str;
        }, "?")
        .slice(0, -1) // remove the trailing '&' or '?'.
    : "";
};

=======
>>>>>>> d195050f
export const generatePathFromRoute = <T extends string>(
  route: string,
  pathParams: Record<T, string | number | boolean | null | undefined>
) => {
  // replace the route params with the given object key-value pairs
  return Object.entries<string | number | boolean | null | undefined>(
    pathParams
  ).reduce((str, param) => {
    const [key, value] = param;
    const isValueValid = value !== undefined && value !== null;
    return str.replace(`:${key}`, isValueValid ? value.toString() : "");
  }, route);
};

// Exclude detail views
const excludedPaths = [
  siteMap.pipeline.path,
  siteMap.environment.path,
  siteMap.pipelineSettings.path,
  siteMap.projectSettings.path,
  siteMap.jupyterLab.path,
  siteMap.filePreview.path,
  siteMap.logs.path,
  siteMap.job.path,
  siteMap.editJob.path,
];

// used in CommandPalette
export const pageCommands = getOrderedRoutes((title: string) => title)
  .filter((route) => !excludedPaths.includes(route.path))
  .map((route) => {
    return {
      title: "Page: " + route.title,
      action: "openPage",
      data: { path: route.path, query: {} },
    };
  });<|MERGE_RESOLUTION|>--- conflicted
+++ resolved
@@ -1,4 +1,3 @@
-import { hasValue } from "@orchest/lib-utils";
 import React from "react";
 
 export type RouteName =
@@ -218,40 +217,6 @@
   return all;
 }, [] as Pick<RouteData, "path" | "root">[]);
 
-<<<<<<< HEAD
-const snakeCase = (str: string, divider = "_") =>
-  str
-    .split(/(?=[A-Z])/)
-    .join(divider)
-    .toLowerCase();
-
-export const toQueryString = <T extends string>(
-  query: Record<T, string | number | boolean | undefined | null> | undefined
-) => {
-  const isObject =
-    hasValue(query) &&
-    typeof query === "object" &&
-    typeof query !== "function" &&
-    !Array.isArray(query);
-
-  return isObject
-    ? Object.entries<string | number | boolean | undefined | null>(query)
-        .reduce((str, entry) => {
-          const [key, value] = entry;
-          const encodedValue =
-            value && value !== "null" && value !== "undefined" // we don't pass along null or undefined since it doesn't mean much to the receiver
-              ? encodeURIComponent(value.toString())
-              : null;
-          return encodedValue
-            ? `${str}${snakeCase(key)}=${encodedValue}&`
-            : str;
-        }, "?")
-        .slice(0, -1) // remove the trailing '&' or '?'.
-    : "";
-};
-
-=======
->>>>>>> d195050f
 export const generatePathFromRoute = <T extends string>(
   route: string,
   pathParams: Record<T, string | number | boolean | null | undefined>
