// @ts-check
import React from "react";
import { Controlled as CodeMirror } from "react-codemirror2";
import "codemirror/mode/javascript/javascript";
import {
  css,
  Box,
  Dialog,
  DialogBody,
  DialogContent,
  DialogFooter,
  DialogHeader,
  DialogTitle,
  Flex,
  IconDraftOutline,
  IconServicesSolid,
} from "@orchest/design-system";
import {
  makeRequest,
  PromiseManager,
  makeCancelable,
  RefManager,
} from "@orchest/lib-utils";
import {
  MDCButtonReact,
  MDCTextFieldReact,
  MDCCheckboxReact,
  MDCTabBarReact,
  MDCDataTableReact,
  MDCLinearProgressReact,
} from "@orchest/lib-mdc";
import { useOrchest, OrchestSessionsConsumer } from "@/hooks/orchest";
import {
  getPipelineJSONEndpoint,
  envVariablesArrayToDict,
  envVariablesDictToArray,
  OverflowListener,
  updateGlobalUnsavedChanges,
<<<<<<< HEAD
} from "@/utils/webserver-utils";
import EnvVarList from "@/components/EnvVarList";
import {
  IconPostgreSQL,
  IconPyTorch,
  IconRedis,
  IconStreamlit,
  IconTensorBoard,
  IconVSCode,
} from "@/icons";
import PipelineView from "./PipelineView";

/** @type {{[key: string]: {label: string, icon?: React.ReactNode}}} servicesTemplates */
const servicesTemplates = {
  tensorboard: { label: "TensorBoard", icon: <IconTensorBoard /> },
  pytorchTensorboard: {
    label: "PyTorch TensorBoard",
    icon: <IconPyTorch />,
  },
  streamlit: { label: "Streamlit", icon: <IconStreamlit /> },
  vscode: { label: "VSCode", icon: <IconVSCode /> },
  postgressql: { label: "PostgresSQL", icon: <IconPostgreSQL /> },
  redis: { label: "Redis", icon: <IconRedis /> },
  empty: {
    label: "Create custom service",
    icon: <IconDraftOutline />,
  },
};

// we'll extract this into the design-system later
const createServiceButton = css({
  appearance: "none",
  display: "inline-flex",
  backgroundColor: "$background",
  border: "1px solid $gray300",
  borderRadius: "$sm",
  width: "100%",
  padding: "$3",
  transition: "0.2s ease",
  textAlign: "left",
  "&:hover": {
    backgroundColor: "$gray100",
  },
  "> *:first-child": {
    flexShrink: 0,
    color: "$gray600",
    marginRight: "$3",
  },
});
=======
  getServiceURLs,
} from "../utils/webserver-utils";
import { Controlled as CodeMirror } from "react-codemirror2";
import EnvVarList from "../components/EnvVarList";
import "codemirror/mode/javascript/javascript";
>>>>>>> 9552ec6b

const PipelineSettingsView = (props) => {
  const orchest = window.orchest;

  const { dispatch } = useOrchest();

  const [state, setState] = React.useState({
    selectedTabIndex: 0,
    inputParameters: JSON.stringify({}, null, 2),
    inputServices: JSON.stringify({}, null, 2),
    restartingMemoryServer: false,
    unsavedChanges: false,
    pipeline_path: undefined,
    dataPassingMemorySize: "1GB",
    pipelineJson: {},
    envVariables: [],
    projectEnvVariables: [],
    servicesChanged: false,
  });
  const [
    isServiceCreateDialogOpen,
    setIsServiceCreateDialogOpen,
  ] = React.useState(false);

  const overflowListener = new OverflowListener();
  const promiseManager = new PromiseManager();
  const refManager = new RefManager();

  const init = () => {
    fetchPipeline();
    fetchPipelineMetadata();
    attachResizeListener();
  };

  React.useEffect(() => {
    init();
    return () => promiseManager.cancelCancelablePromises();
  }, []);

  React.useEffect(() => {
    init();
  }, [props.queryArgs]);

  const setHeaderComponent = (pipelineName) =>
    dispatch({
      type: "pipelineSet",
      payload: {
        pipeline_uuid: props.queryArgs.pipeline_uuid,
        project_uuid: props.queryArgs.project_uuid,
        pipelineName: pipelineName,
      },
    });

  const attachResizeListener = () => overflowListener.attach();

  const onSelectSubview = (index) => {
    setState((prevState) => ({
      ...prevState,
      selectedTabIndex: index,
    }));
  };

  const fetchPipeline = () => {
    let pipelineJSONEndpoint = getPipelineJSONEndpoint(
      props.queryArgs.pipeline_uuid,
      props.queryArgs.project_uuid,
      props.queryArgs.job_uuid,
      props.queryArgs.run_uuid
    );

    let pipelinePromise = makeCancelable(
      makeRequest("GET", pipelineJSONEndpoint),
      promiseManager
    );

    // @ts-ignore
    pipelinePromise.promise.then((response) => {
      let result = JSON.parse(response);

      if (result.success) {
        let pipelineJson = JSON.parse(result["pipeline_json"]);

        // as settings are optional, populate defaults if no values exist
        if (pipelineJson?.settings === undefined) {
          pipelineJson.settings = {};
        }
        if (pipelineJson?.settings.auto_eviction === undefined) {
          pipelineJson.settings.auto_eviction = false;
        }
        if (pipelineJson?.settings.data_passing_memory_size === undefined) {
          pipelineJson.settings.data_passing_memory_size =
            state.dataPassingMemorySize;
        }
        if (pipelineJson?.parameters === undefined) {
          pipelineJson.parameters = {};
        }
        if (pipelineJson?.services === undefined) {
          pipelineJson.services = {};
        }

        setHeaderComponent(pipelineJson?.name);
        setState((prevState) => ({
          ...prevState,
          inputParameters: JSON.stringify(pipelineJson?.parameters, null, 2),
          inputServices: JSON.stringify(pipelineJson?.services, null, 2),
          pipelineJson: pipelineJson,
          dataPassingMemorySize:
            pipelineJson?.settings.data_passing_memory_size,
        }));
      } else {
        console.warn("Could not load pipeline.json");
        console.log(result);
      }
    });
  };

  const fetchPipelineMetadata = () => {
    if (!props.queryArgs.job_uuid) {
      // get pipeline path
      let cancelableRequest = makeCancelable(
        makeRequest(
          "GET",
          `/async/pipelines/${props.queryArgs.project_uuid}/${props.queryArgs.pipeline_uuid}`
        ),
        promiseManager
      );

      // @ts-ignore
      cancelableRequest.promise.then((response) => {
        let pipeline = JSON.parse(response);

        setState((prevState) => ({
          ...prevState,
          pipeline_path: pipeline.path,
          envVariables: envVariablesDictToArray(pipeline["env_variables"]),
        }));
      });

      // get project environment variables
      let cancelableProjectRequest = makeCancelable(
        makeRequest("GET", `/async/projects/${props.queryArgs.project_uuid}`),
        promiseManager
      );

      // @ts-ignore
      cancelableProjectRequest.promise
        .then((response) => {
          let project = JSON.parse(response);

          setState((prevState) => ({
            ...prevState,
            projectEnvVariables: envVariablesDictToArray(
              project["env_variables"]
            ),
          }));
        })
        .catch((error) => {
          console.error(error);
        });
    } else {
      let cancelableJobPromise = makeCancelable(
        makeRequest(
          "GET",
          `/catch/api-proxy/api/jobs/${props.queryArgs.job_uuid}`
        ),
        promiseManager
      );
      let cancelableRunPromise = makeCancelable(
        makeRequest(
          "GET",
          `/catch/api-proxy/api/jobs/${props.queryArgs.job_uuid}/${props.queryArgs.run_uuid}`
        ),
        promiseManager
      );

      Promise.all([
        // @ts-ignore
        cancelableJobPromise.promise.then((response) => {
          let job = JSON.parse(response);
          return job.pipeline_run_spec.run_config.pipeline_path;
        }),
        // @ts-ignore
        cancelableRunPromise.promise.then((response) => {
          let run = JSON.parse(response);
          return envVariablesDictToArray(run["env_variables"]);
        }),
      ]).then((values) => {
        let [pipeline_path, envVariables] = values;
        setState((prevState) => ({
          ...prevState,
          pipeline_path: pipeline_path,
          envVariables: envVariables,
        }));
      });
    }
  };

  const closeSettings = () =>
    orchest.loadView(PipelineView, {
      queryArgs: {
        pipeline_uuid: props.queryArgs.pipeline_uuid,
        project_uuid: props.queryArgs.project_uuid,
        read_only: props.queryArgs.read_only,
        job_uuid: props.queryArgs.job_uuid,
        run_uuid: props.queryArgs.run_uuid,
      },
    });

  const onChangeName = (value) =>
    setState((prevState) => ({
      ...prevState,
      unsavedChanges: true,
      pipelineJson: {
        ...prevState.pipelineJson,
        name: value,
      },
    }));

  const onChangePipelineServices = (editor, data, value) => {
    setState((prevState) => ({
      ...prevState,
      inputServices: value,
      servicesChanged: true,
    }));

    try {
      const servicesJSON = JSON.parse(value);

      setState((prevState) => ({
        ...prevState,
        unsavedChanges: true,
        services: servicesJSON,
      }));
    } catch (err) {
      // console.log("JSON did not parse")
    }
  };

  const onChangePipelineParameters = (editor, data, value) => {
    setState((prevState) => ({
      ...prevState,
      inputParameters: value,
    }));

    try {
      const parametersJSON = JSON.parse(value);

      setState((prevState) => ({
        ...prevState,
        unsavedChanges: true,
        parameters: parametersJSON,
      }));
    } catch (err) {
      // console.log("JSON did not parse")
    }
  };

  const isValidMemorySize = (value) =>
    value.match(/^(\d+(\.\d+)?\s*(KB|MB|GB))$/);

  const onChangeDataPassingMemorySize = (value) => {
    setState((prevState) => ({
      ...prevState,
      dataPassingMemorySize: value,
    }));

    if (isValidMemorySize(value)) {
      setState((prevState) => ({
        ...prevState,
        unsavedChanges: true,
        pipelineJson: {
          ...prevState.pipelineJson,
          settings: {
            ...prevState.pipelineJson?.settings,
            data_passing_memory_size: value,
          },
        },
      }));
    }
  };

  const onChangeEviction = (value) => {
    // create settings object if it doesn't exist
    if (!state.pipelineJson?.settings) {
      setState((prevState) => ({
        ...prevState,
        pipelineJson: {
          ...prevState.pipelineJson,
          settings: {},
        },
      }));
    }

    setState((prevState) => ({
      ...prevState,
      pipelineJson: {
        ...prevState.pipelineJson,
        settings: {
          ...prevState.pipelineJson?.settings,
          auto_eviction: value,
        },
        unsavedChanges: true,
      },
    }));
  };

  const addEnvVariablePair = (e) => {
    e.preventDefault();

    setState((prevState) => {
      const envVariables = prevState.envVariables.slice();

      return {
        ...prevState,
        envVariables: envVariables.concat([
          {
            name: null,
            value: null,
          },
        ]),
      };
    });
  };

  const onEnvVariablesChange = (value, idx, type) => {
    setState((prevState) => {
      const envVariables = prevState.envVariables.slice();
      envVariables[idx][type] = value;

      return { ...prevState, envVariables, unsavedChanges: true };
    });
  };

  const onEnvVariablesDeletion = (idx) => {
    setState((prevState) => {
      const envVariables = prevState.envVariables.slice();
      envVariables.splice(idx, 1);

      return { ...prevState, envVariables, unsavedChanges: true };
    });
  };

  const saveGeneralForm = (e) => {
    console.log(state);

    e.preventDefault();

    let envVariables = envVariablesArrayToDict(state.envVariables);
    // Do not go through if env variables are not correctly defined.
    if (envVariables === undefined) {
      onSelectSubview(1);
      return;
    }

    let formData = new FormData();
    formData.append("pipeline_json", JSON.stringify(state.pipelineJson));

    // perform POST to save
    makeRequest(
      "POST",
      `/async/pipelines/json/${props.queryArgs.project_uuid}/${props.queryArgs.pipeline_uuid}`,
      { type: "FormData", content: formData }
    )
      .then(
        /** @param {string} response */
        (response) => {
          let result = JSON.parse(response);
          if (result.success) {
            setState((prevState) => ({
              ...prevState,
              unsavedChanges: false,
            }));

            // Sync name changes with the global context
            dispatch({
              type: "pipelineSet",
              payload: {
                pipelineName: state.pipelineJson?.name,
              },
            });
          } else {
            console.error("Could not save pipeline.json");
            console.error(result);
          }
        }
      )
      .catch((response) => {
        console.error(response);
      });

    makeRequest(
      "PUT",
      `/async/pipelines/${props.queryArgs.project_uuid}/${props.queryArgs.pipeline_uuid}`,
      {
        type: "json",
        content: { env_variables: envVariables },
      }
    ).catch((response) => {
      console.error(response);
    });
  };

  const restartMemoryServer = () => {
    if (!state.restartingMemoryServer) {
      setState((prevState) => ({
        ...prevState,
        restartingMemoryServer: true,
      }));

      // perform POST to save
      let restartPromise = makeCancelable(
        makeRequest(
          "PUT",
          `/catch/api-proxy/api/sessions/${props.queryArgs.project_uuid}/${props.queryArgs.pipeline_uuid}`
        ),
        promiseManager
      );

      // @ts-ignore
      restartPromise.promise
        .then(() => {
          setState((prevState) => ({
            ...prevState,
            restartingMemoryServer: false,
          }));
        })
        .catch((response) => {
          if (!response.isCanceled) {
            let errorMessage =
              "Could not clear memory server, reason unknown. Please try again later.";
            try {
              errorMessage = JSON.parse(response.body)["message"];
              if (errorMessage == "SessionNotRunning") {
                errorMessage =
                  "Session is not running, please try again later.";
              }
            } catch (error) {
              console.error(error);
            }
            orchest.alert("Error", errorMessage);

            setState((prevState) => ({
              ...prevState,
              restartingMemoryServer: false,
            }));
          }
        });
    } else {
      console.error(
        "Already busy restarting memory server. UI should prohibit this call."
      );
    }
  };

  updateGlobalUnsavedChanges(state.unsavedChanges);

  return (
    <OrchestSessionsConsumer>
      <div className="view-page pipeline-settings-view">
        {state.pipelineJson &&
        state.envVariables &&
        (props.queryArgs.read_only === "true" || state.projectEnvVariables) ? (
          <div className="pipeline-settings">
            <h2>Pipeline settings</h2>

            <div className="push-down">
              <MDCTabBarReact
                selectedIndex={state.selectedTabIndex}
                ref={
                  // @ts-ignore
                  refManager.nrefs.tabBar
                }
                items={["Configuration", "Environment variables", "Services"]}
                icons={["list", "view_comfy", "miscellaneous_services"]}
                onChange={onSelectSubview.bind(this)}
              />
            </div>

            <div className="tab-view trigger-overflow">
              {
                {
                  0: (
                    <div className="pipeline-settings">
                      <form
                        onSubmit={(e) => {
                          e.preventDefault();
                        }}
                      >
                        <div className="columns">
                          <div className="column">
                            <h3>Name</h3>
                          </div>
                          <div className="column">
                            <MDCTextFieldReact
                              ref={
                                // @ts-ignore
                                refManager.nrefs.pipelineNameTextField
                              }
                              value={state.pipelineJson?.name}
                              onChange={onChangeName.bind(this)}
                              label="Pipeline name"
                              disabled={props.queryArgs.read_only === "true"}
                              classNames={["push-down"]}
                            />
                          </div>
                          <div className="clear"></div>
                        </div>

                        <div className="columns">
                          <div className="column">
                            <h3>Path</h3>
                          </div>
                          <div className="column">
                            {state.pipeline_path && (
                              <p className="push-down">
                                <span className="code">
                                  {state.pipeline_path}
                                </span>
                              </p>
                            )}
                          </div>
                          <div className="clear"></div>
                        </div>

                        <div className="columns">
                          <div className="column">
                            <h3>Pipeline parameters</h3>
                          </div>
                          <div className="column">
                            <CodeMirror
                              value={state.inputParameters}
                              options={{
                                mode: "application/json",
                                theme: "jupyter",
                                lineNumbers: true,
                                readOnly: props.queryArgs.read_only === "true",
                              }}
                              onBeforeChange={onChangePipelineParameters.bind(
                                this
                              )}
                            />
                            {(() => {
                              try {
                                JSON.parse(state.inputParameters);
                              } catch {
                                return (
                                  <div className="warning push-up push-down">
                                    <i className="material-icons">warning</i>{" "}
                                    Your input is not valid JSON.
                                  </div>
                                );
                              }
                            })()}
                          </div>
                          <div className="clear"></div>
                        </div>

                        <div className="columns">
                          <div className="column">
                            <h3>Services</h3>
                          </div>
                          <div className="column">
                            <CodeMirror
                              value={state.inputServices}
                              options={{
                                mode: "application/json",
                                theme: "jupyter",
                                lineNumbers: true,
                                readOnly: props.queryArgs.read_only === "true",
                              }}
                              onBeforeChange={onChangePipelineServices.bind(
                                this
                              )}
                            />
                            {(() => {
                              let message;
                              let parsedServices;

                              try {
                                parsedServices = JSON.parse(
                                  state.inputServices
                                );

                                for (let [name, service] of Object.entries(
                                  parsedServices
                                )) {
                                  // NOTE: this is enforced at the API level as
                                  // well, needs to be kept in sync.
                                  let nameReg = /^[0-9a-zA-Z\-]{1,36}$/;
                                  if (
                                    !service.name ||
                                    !nameReg.test(service.name)
                                  ) {
                                    message =
                                      "Invalid service name. Valid names satisfy: " +
                                      nameReg.toString();
                                    break;
                                  }

                                  if (service.image === undefined) {
                                    message = "Missing required field: image";
                                    break;
                                  }
                                }
                              } catch {
                                if (message === undefined) {
                                  message = "Your input is not valid JSON.";
                                }
                              }

                              if (message != undefined) {
                                return (
                                  <div className="warning push-up push-down">
                                    <i className="material-icons">warning</i>{" "}
                                    {message}
                                  </div>
                                );
                              }
                            })()}

                            {state.servicesChanged && (
                              <div className="warning push-up">
                                <i className="material-icons">warning</i>
                                Note: changes to services require a session
                                restart.
                              </div>
                            )}
                          </div>
                          <div className="clear"></div>
                        </div>

                        <div className="columns">
                          <div className="column">
                            <h3>Data passing</h3>
                          </div>
                          <div className="column">
                            {props.queryArgs.read_only !== "true" && (
                              <p className="push-up">
                                <i>
                                  For these changes to take effect you have to
                                  restart the memory-server (see button below).
                                </i>
                              </p>
                            )}

                            <MDCCheckboxReact
                              value={
                                state.pipelineJson?.settings?.auto_eviction
                              }
                              onChange={onChangeEviction.bind(this)}
                              label="Automatic memory eviction"
                              disabled={props.queryArgs.read_only === "true"}
                              classNames={["push-down", "push-up"]}
                            />

                            {props.queryArgs.read_only !== "true" && (
                              <p className="push-down">
                                Change the size of the memory server for data
                                passing. For units use KB, MB, or GB, e.g.{" "}
                                <span className="code">1GB</span>.{" "}
                              </p>
                            )}

                            <div>
                              <MDCTextFieldReact
                                ref={
                                  refManager.nrefs // @ts-ignore
                                    .pipelineSettingDataPassingMemorySizeTextField
                                }
                                value={state.dataPassingMemorySize}
                                onChange={onChangeDataPassingMemorySize.bind(
                                  this
                                )}
                                label="Data passing memory size"
                                disabled={props.queryArgs.read_only === "true"}
                              />
                            </div>
                            {(() => {
                              if (
                                !isValidMemorySize(state.dataPassingMemorySize)
                              ) {
                                return (
                                  <div className="warning push-up">
                                    <i className="material-icons">warning</i>{" "}
                                    Not a valid memory size.
                                  </div>
                                );
                              }
                            })()}
                          </div>
                          <div className="clear"></div>
                        </div>
                      </form>

                      {props.queryArgs.read_only !== "true" && (
                        <div className="columns">
                          <div className="column">
                            <h3>Actions</h3>
                          </div>
                          <div className="column">
                            <p className="push-down">
                              Restarting the memory-server also clears the
                              memory to allow additional data to be passed
                              between pipeline steps.
                            </p>
                            <div className="push-down">
                              {(() => {
                                if (state.restartingMemoryServer) {
                                  return (
                                    <p className="push-p push-down">
                                      Restarting in progress...
                                    </p>
                                  );
                                }
                              })()}

                              <MDCButtonReact
                                disabled={state.restartingMemoryServer}
                                label="Restart memory-server"
                                icon="memory"
                                classNames={["mdc-button--raised push-down"]}
                                onClick={restartMemoryServer.bind(this)}
                              />
                            </div>
                          </div>
                          <div className="clear"></div>
                        </div>
                      )}
                    </div>
                  ),
                  1: (
                    <div>
                      {(() => {
                        if (props.queryArgs.read_only === "true") {
                          return (
                            <>
                              <EnvVarList
                                value={state.envVariables}
                                readOnly={true}
                              />
                            </>
                          );
                        } else {
                          return (
                            <>
                              <h3 className="push-down">
                                Project environment variables
                              </h3>
                              <EnvVarList
                                value={state.projectEnvVariables}
                                readOnly={true}
                              />

                              <h3 className="push-down">
                                Pipeline environment variables
                              </h3>
                              <p className="push-down">
                                Pipeline environment variables take precedence
                                over project environment variables.
                              </p>
                              <EnvVarList
                                value={state.envVariables}
                                onAdd={addEnvVariablePair.bind(this)}
                                onChange={(e, idx, type) =>
                                  onEnvVariablesChange(e, idx, type)
                                }
                                onDelete={(idx) => onEnvVariablesDeletion(idx)}
                              />
                              <p>
                                <i>
                                  Note: restarting the session is required to
                                  update environment variables in Jupyter
                                  kernels.
                                </i>
                              </p>
                            </>
                          );
                        }
                      })()}
                    </div>
                  ),
                  2: (
                    <Box css={{ "> * + *": { marginTop: "$4" } }}>
                      <MDCDataTableReact
                        headers={["Scope", "Service"]}
                        rows={[["TensorBoard", "Interactive, Non-interactive"]]}
                        detailRows={["row 1 detail"].map((row) => (
                          <Box as="form" css={{ padding: "$4" }}>
                            <Box as="fieldset" css={{ border: 0 }}>
                              <Box
                                as="legend"
                                css={{ include: "screenReaderOnly" }}
                              >
                                Configure Service
                              </Box>
                              {row}
                            </Box>
                          </Box>
                        ))}
                      />

                      <Dialog
                        open={isServiceCreateDialogOpen}
                        onOpenChange={(open) =>
                          setIsServiceCreateDialogOpen(open)
                        }
                      >
                        <MDCButtonReact
                          icon="add"
                          classNames={["mdc-button--raised", "themed-primary"]}
                          label="Add Service"
                          onClick={() => setIsServiceCreateDialogOpen(true)}
                        />

                        <DialogContent>
                          <DialogHeader>
                            <DialogTitle>Create a service</DialogTitle>
                          </DialogHeader>
                          <DialogBody>
                            <Flex as="ul" direction="column" gap="2">
                              {Object.keys(servicesTemplates).map((item) => {
                                const template = servicesTemplates[item];
                                return (
                                  <li key={item}>
                                    <button
                                      className={createServiceButton()}
                                      onClick={(e) => {
                                        e.preventDefault();

                                        // @RICK PLS REPLACE ME WITH ACTUAL LOGIC
                                        console.log(`Create ${item} template`);

                                        setIsServiceCreateDialogOpen(false);
                                      }}
                                    >
                                      {template?.icon || <IconServicesSolid />}
                                      {template.label}
                                    </button>
                                  </li>
                                );
                              })}
                            </Flex>
                          </DialogBody>
                          <DialogFooter>
                            <MDCButtonReact
                              icon="close"
                              label="Cancel"
                              onClick={() =>
                                setIsServiceCreateDialogOpen(false)
                              }
                            />
                          </DialogFooter>
                        </DialogContent>
                      </Dialog>
                    </Box>
                  ),
                }[state.selectedTabIndex]
              }
            </div>

            <div className="top-buttons">
              <MDCButtonReact
                classNames={["close-button"]}
                icon="close"
                onClick={closeSettings.bind(this)}
              />
            </div>
            {props.queryArgs.read_only !== "true" && (
              <div className="bottom-buttons observe-overflow">
                <MDCButtonReact
                  label={state.unsavedChanges ? "SAVE*" : "SAVE"}
                  classNames={["mdc-button--raised", "themed-secondary"]}
                  onClick={saveGeneralForm.bind(this)}
                  icon="save"
                />
              </div>
            )}
          </div>
        ) : (
          <MDCLinearProgressReact />
        )}
      </div>
    </OrchestSessionsConsumer>
  );
};

export default PipelineSettingsView;<|MERGE_RESOLUTION|>--- conflicted
+++ resolved
@@ -36,7 +36,7 @@
   envVariablesDictToArray,
   OverflowListener,
   updateGlobalUnsavedChanges,
-<<<<<<< HEAD
+  getServiceURLs,
 } from "@/utils/webserver-utils";
 import EnvVarList from "@/components/EnvVarList";
 import {
@@ -86,13 +86,6 @@
     marginRight: "$3",
   },
 });
-=======
-  getServiceURLs,
-} from "../utils/webserver-utils";
-import { Controlled as CodeMirror } from "react-codemirror2";
-import EnvVarList from "../components/EnvVarList";
-import "codemirror/mode/javascript/javascript";
->>>>>>> 9552ec6b
 
 const PipelineSettingsView = (props) => {
   const orchest = window.orchest;
