--- conflicted
+++ resolved
@@ -16,11 +16,7 @@
   MDCDataTableReact,
   MDCLinearProgressReact,
 } from "@orchest/lib-mdc";
-<<<<<<< HEAD
-import { OrchestContext, OrchestSessionsConsumer } from "@/hooks/orchest";
-=======
 import { useOrchest } from "@/hooks/orchest";
->>>>>>> d21e572d
 import {
   getPipelineJSONEndpoint,
   envVariablesArrayToDict,
@@ -879,26 +875,11 @@
             </div>
           )}
         </div>
-<<<<<<< HEAD
-      );
-    } else {
-      rootView = <MDCLinearProgressReact />;
-    }
-
-    return (
-      <OrchestSessionsConsumer>
-        <div className="view-page pipeline-settings-view">{rootView}</div>
-      </OrchestSessionsConsumer>
-    );
-  }
-}
-=======
       ) : (
         <MDCLinearProgressReact />
       )}
     </div>
   );
 };
->>>>>>> d21e572d
 
 export default PipelineSettingsView;