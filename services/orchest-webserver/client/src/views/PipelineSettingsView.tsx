import * as React from "react";
import { Controlled as CodeMirror } from "react-codemirror2";
import _ from "lodash";
import "codemirror/mode/javascript/javascript";
import {
  Box,
  Alert,
  AlertHeader,
  AlertDescription,
  IconLightBulbOutline,
  Link,
} from "@orchest/design-system";

import {
  makeRequest,
  PromiseManager,
  makeCancelable,
  RefManager,
} from "@orchest/lib-utils";
import {
  MDCButtonReact,
  MDCTextFieldReact,
  MDCCheckboxReact,
  MDCTabBarReact,
  MDCDataTableReact,
  MDCLinearProgressReact,
  MDCIconButtonToggleReact,
  MDCTooltipReact,
} from "@orchest/lib-mdc";
import type { TViewPropsWithRequiredQueryArgs } from "@/types";
import { useOrchest, OrchestSessionsConsumer } from "@/hooks/orchest";
import {
  getPipelineJSONEndpoint,
  envVariablesArrayToDict,
  envVariablesDictToArray,
  OverflowListener,
  validatePipeline,
  isValidEnvironmentVariableName,
} from "@/utils/webserver-utils";
import { Layout } from "@/components/Layout";
import EnvVarList from "@/components/EnvVarList";
import ServiceForm from "@/components/ServiceForm";
import { ServiceTemplatesDialog } from "@/components/ServiceTemplatesDialog";
import PipelineView from "@/views/PipelineView";

export type IPipelineSettingsView = TViewPropsWithRequiredQueryArgs<
  "pipeline_uuid" | "project_uuid"
>;

const PipelineSettingsView: React.FC<IPipelineSettingsView> = (props) => {
  const orchest = window.orchest;
  const context = useOrchest();

  const { dispatch, get } = useOrchest();

  const session = get.session(props.queryArgs);

  const [state, setState] = React.useState({
    selectedTabIndex: 0,
    inputParameters: JSON.stringify({}, null, 2),
    restartingMemoryServer: false,
    pipeline_path: undefined,
    dataPassingMemorySize: "1GB",
    pipelineJson: undefined,
    envVariables: [],
    projectEnvVariables: [],
    servicesChanged: false,
  });

  if (!session && !context.state.unsavedChanges && state.servicesChanged) {
    setState((prevState) => ({
      ...prevState,
      servicesChanged: false,
    }));
  }

  const [overflowListener] = React.useState(new OverflowListener());
  const [promiseManager] = React.useState(new PromiseManager());
  const [refManager] = React.useState(new RefManager());

  const fetchPipelineData = () => {
    fetchPipeline();
    fetchPipelineMetadata();
  };

  const handleInitialTab = () => {
    const tabMapping = {
      configuration: 0,
      "environment-variables": 1,
      services: 2,
    };

    if (props.queryArgs.initial_tab) {
      setState((prevProps) => ({
        ...prevProps,
        selectedTabIndex: tabMapping[props.queryArgs.initial_tab],
      }));
    }
  };

  const hasLoaded = () => {
    return (
      state.pipelineJson &&
      state.envVariables &&
      (props.queryArgs.read_only === "true" || state.projectEnvVariables)
    );
  };

  // Fetch pipeline data on initial mount
  React.useEffect(() => {
    fetchPipelineData();
    handleInitialTab();
    return () => promiseManager.cancelCancelablePromises();
  }, []);

  // Fetch pipeline data when query args change
  React.useEffect(() => {
    fetchPipelineData();
  }, [props.queryArgs]);

  // If the component has loaded, attach the resize listener
  React.useEffect(() => {
    if (hasLoaded()) {
      attachResizeListener();
    }
  }, [state]);

  const setHeaderComponent = (pipelineName) =>
    dispatch({
      type: "pipelineSet",
      payload: {
        pipeline_uuid: props.queryArgs.pipeline_uuid,
        project_uuid: props.queryArgs.project_uuid,
        pipelineName: pipelineName,
      },
    });

  const getOrderValue = () => {
    const lsKey = "_monotonic_getOrderValue";
    // returns monotinically increasing digit
    if (!window.localStorage.getItem(lsKey)) {
      window.localStorage.setItem(lsKey, "0");
    }
    let value = parseInt(window.localStorage.getItem(lsKey)) + 1;
    window.localStorage.setItem(lsKey, value + "");
    return value;
  };

  const addServiceFromTemplate = (service) => {
    let clonedService = _.cloneDeep(service);

    // Take care of service name collisions
    let x = 1;
    let baseServiceName = clonedService.name;
    while (x < 100) {
      if (state.pipelineJson.services[clonedService.name] == undefined) {
        break;
      }
      clonedService.name = baseServiceName + x;
      x++;
    }

    onChangeService(clonedService);
  };

  const onChangeService = (service) => {
    let pipelineJson = _.cloneDeep(state.pipelineJson);
    pipelineJson.services[service.name] = service;

    // Maintain client side order key
    if (service.order === undefined) {
      service.order = getOrderValue();
    }

    setState((prevState) => ({
      ...prevState,
      servicesChanged: true,
      pipelineJson: pipelineJson,
    }));
    context.dispatch({
      type: "setUnsavedChanges",
      payload: true,
    });
  };

  const nameChangeService = (oldName, newName) => {
    let pipelineJson = _.cloneDeep(state.pipelineJson);
    let service = pipelineJson.services[oldName];
    service.name = newName;
    pipelineJson.services[newName] = service;
    delete pipelineJson.services[oldName];

    setState((prevState) => ({
      ...prevState,
      servicesChanged: true,
      pipelineJson: pipelineJson,
    }));
    context.dispatch({
      type: "setUnsavedChanges",
      payload: true,
    });
  };

  const deleteService = (serviceName) => {
    let pipelineJson = _.cloneDeep(state.pipelineJson);
    delete pipelineJson.services[serviceName];

    setState((prevState) => ({
      ...prevState,
      servicesChanged: true,
      pipelineJson: pipelineJson,
    }));
    context.dispatch({
      type: "setUnsavedChanges",
      payload: true,
    });
  };

  const attachResizeListener = () => overflowListener.attach();

  const onSelectSubview = (index) => {
    setState((prevState) => ({
      ...prevState,
      selectedTabIndex: index,
    }));
  };

  const fetchPipeline = () => {
    let pipelineJSONEndpoint = getPipelineJSONEndpoint(
      props.queryArgs.pipeline_uuid,
      props.queryArgs.project_uuid,
      props.queryArgs.job_uuid,
      props.queryArgs.run_uuid
    );

    let pipelinePromise = makeCancelable(
      makeRequest("GET", pipelineJSONEndpoint),
      promiseManager
    );

    // @ts-ignore
    pipelinePromise.promise
      .then((response) => {
        let result = JSON.parse(response);

        if (result.success) {
          let pipelineJson = JSON.parse(result["pipeline_json"]);

          // as settings are optional, populate defaults if no values exist
          if (pipelineJson?.settings === undefined) {
            pipelineJson.settings = {};
          }
          if (pipelineJson?.settings.auto_eviction === undefined) {
            pipelineJson.settings.auto_eviction = false;
          }
          if (pipelineJson?.settings.data_passing_memory_size === undefined) {
            pipelineJson.settings.data_passing_memory_size =
              state.dataPassingMemorySize;
          }
          if (pipelineJson?.parameters === undefined) {
            pipelineJson.parameters = {};
          }
          if (pipelineJson?.services === undefined) {
            pipelineJson.services = {};
          }

          // Augment services with order key
          for (let service in pipelineJson.services) {
            pipelineJson.services[service].order = getOrderValue();
          }

          setHeaderComponent(pipelineJson?.name);
          setState((prevState) => ({
            ...prevState,
            inputParameters: JSON.stringify(pipelineJson?.parameters, null, 2),
            pipelineJson: pipelineJson,
            dataPassingMemorySize:
              pipelineJson?.settings.data_passing_memory_size,
          }));
        } else {
          console.warn("Could not load pipeline.json");
          console.log(result);
        }
      })
      .catch((err) => console.log(err));
  };

  const fetchPipelineMetadata = () => {
    if (!props.queryArgs.job_uuid) {
      // get pipeline path
      let cancelableRequest = makeCancelable(
        makeRequest(
          "GET",
          `/async/pipelines/${props.queryArgs.project_uuid}/${props.queryArgs.pipeline_uuid}`
        ),
        promiseManager
      );

      // @ts-ignore
      cancelableRequest.promise.then((response) => {
        let pipeline = JSON.parse(response);

        setState((prevState) => ({
          ...prevState,
          pipeline_path: pipeline.path,
          envVariables: envVariablesDictToArray(pipeline["env_variables"]),
        }));
      });

      // get project environment variables
      let cancelableProjectRequest = makeCancelable(
        makeRequest("GET", `/async/projects/${props.queryArgs.project_uuid}`),
        promiseManager
      );

      // @ts-ignore
      cancelableProjectRequest.promise
        .then((response) => {
          let project = JSON.parse(response);

          setState((prevState) => ({
            ...prevState,
            projectEnvVariables: envVariablesDictToArray(
              project["env_variables"]
            ),
          }));
        })
        .catch((error) => {
          console.error(error);
        });
    } else {
      let cancelableJobPromise = makeCancelable(
        makeRequest(
          "GET",
          `/catch/api-proxy/api/jobs/${props.queryArgs.job_uuid}`
        ),
        promiseManager
      );
      let cancelableRunPromise = makeCancelable(
        makeRequest(
          "GET",
          `/catch/api-proxy/api/jobs/${props.queryArgs.job_uuid}/${props.queryArgs.run_uuid}`
        ),
        promiseManager
      );

      Promise.all([
        // @ts-ignore
        cancelableJobPromise.promise.then((response) => {
          let job = JSON.parse(response);
          return job.pipeline_run_spec.run_config.pipeline_path;
        }),
        // @ts-ignore
        cancelableRunPromise.promise.then((response) => {
          let run = JSON.parse(response);
          return envVariablesDictToArray(run["env_variables"]);
        }),
      ])
        .then((values) => {
          let [pipeline_path, envVariables] = values;
          setState((prevState) => ({
            ...prevState,
            pipeline_path: pipeline_path,
            envVariables: envVariables,
          }));
        })
        .catch((err) => console.log(err));
    }
  };

  const closeSettings = () =>
    orchest.loadView(PipelineView, {
      queryArgs: {
        pipeline_uuid: props.queryArgs.pipeline_uuid,
        project_uuid: props.queryArgs.project_uuid,
        read_only: props.queryArgs.read_only,
        job_uuid: props.queryArgs.job_uuid,
        run_uuid: props.queryArgs.run_uuid,
      },
    });

  const onChangeName = (value) => {
    setState((prevState) => ({
      ...prevState,
      pipelineJson: {
        ...prevState.pipelineJson,
        name: value,
      },
    }));
    context.dispatch({
      type: "setUnsavedChanges",
      payload: true,
    });
  };

  const onChangePipelineParameters = (editor, data, value) => {
    setState((prevState) => ({
      ...prevState,
      inputParameters: value,
    }));

    try {
      const parametersJSON = JSON.parse(value);

      setState((prevState) => ({
        ...prevState,
        pipelineJson: {
          ...prevState?.pipelineJson,
          parameters: parametersJSON,
        },
      }));

      context.dispatch({
        type: "setUnsavedChanges",
        payload: true,
      });
    } catch (err) {
      // console.log("JSON did not parse")
    }
  };

  const isValidMemorySize = (value) =>
    value.match(/^(\d+(\.\d+)?\s*(KB|MB|GB))$/);

  const onChangeDataPassingMemorySize = (value) => {
    setState((prevState) => ({
      ...prevState,
      dataPassingMemorySize: value,
    }));

    if (isValidMemorySize(value)) {
      setState((prevState) => ({
        ...prevState,
        pipelineJson: {
          ...prevState.pipelineJson,
          settings: {
            ...prevState.pipelineJson?.settings,
            data_passing_memory_size: value,
          },
        },
      }));
      context.dispatch({
        type: "setUnsavedChanges",
        payload: true,
      });
    }
  };

  const onChangeEviction = (value) => {
    // create settings object if it doesn't exist
    if (!state.pipelineJson?.settings) {
      setState((prevState) => ({
        ...prevState,
        pipelineJson: {
          ...prevState.pipelineJson,
          settings: {},
        },
      }));
    }

    setState((prevState) => ({
      ...prevState,
      pipelineJson: {
        ...prevState.pipelineJson,
        settings: {
          ...prevState.pipelineJson?.settings,
          auto_eviction: value,
        },
      },
    }));
    context.dispatch({
      type: "setUnsavedChanges",
      payload: true,
    });
  };

  const addEnvVariablePair = (e) => {
    e.preventDefault();

    setState((prevState) => {
      const envVariables = prevState.envVariables.slice();

      return {
        ...prevState,
        envVariables: envVariables.concat([
          {
            name: null,
            value: null,
          },
        ]),
      };
    });
  };

  const onEnvVariablesChange = (value, idx, type) => {
    setState((prevState) => {
      const envVariables = prevState.envVariables.slice();
      envVariables[idx][type] = value;

      return { ...prevState, envVariables };
    });
    context.dispatch({
      type: "setUnsavedChanges",
      payload: true,
    });
  };

  const onEnvVariablesDeletion = (idx) => {
    setState((prevState) => {
      const envVariables = prevState.envVariables.slice();
      envVariables.splice(idx, 1);

      return { ...prevState, envVariables };
    });
    context.dispatch({
      type: "setUnsavedChanges",
      payload: true,
    });
  };

  const cleanPipelineJson = (pipelineJson) => {
    let pipelineCopy = _.cloneDeep(pipelineJson);
    for (let serviceName in pipelineCopy.services) {
      delete pipelineCopy.services[serviceName].order;
    }
    return pipelineCopy;
  };

  const validateServiceEnvironmentVariables = (pipeline: any) => {
    for (let serviceName in pipeline.services) {
      let service = pipeline.services[serviceName];

      if (service.env_variables === undefined) {
        continue;
      }

      for (let envVariableName of Object.keys(service.env_variables)) {
        if (!isValidEnvironmentVariableName(envVariableName)) {
          orchest.alert(
            "Error",
            'Invalid environment variable name: "' +
              envVariableName +
              '" in service "' +
              service.name +
              '".'
          );
          return false;
        }
      }
    }
    return true;
  };

  const saveGeneralForm = (e) => {
    e.preventDefault();

    // Remove order property from services
    let pipelineJson = cleanPipelineJson(state.pipelineJson);

    let validationResult = validatePipeline(pipelineJson);
    if (!validationResult.valid) {
      orchest.alert("Error", validationResult.errors[0]);
      return;
    }

    // Validate environment variables of services
    if (!validateServiceEnvironmentVariables(pipelineJson)) {
      return;
    }

    let envVariables = envVariablesArrayToDict(state.envVariables);
    // Do not go through if env variables are not correctly defined.
    if (envVariables === undefined) {
      onSelectSubview(1);
      return;
    }

    // Validate pipeline level environment variables
    for (let envVariableName of Object.keys(envVariables)) {
      if (!isValidEnvironmentVariableName(envVariableName)) {
        orchest.alert(
          "Error",
          'Invalid environment variable name: "' + envVariableName + '".'
        );
        onSelectSubview(1);
        return;
      }
    }

    let formData = new FormData();
    formData.append("pipeline_json", JSON.stringify(pipelineJson));

    makeRequest(
      "POST",
      `/async/pipelines/json/${props.queryArgs.project_uuid}/${props.queryArgs.pipeline_uuid}`,
      { type: "FormData", content: formData }
    )
      .then((response: string) => {
        let result = JSON.parse(response);
        if (result.success) {
          setState((prevState) => ({
            ...prevState,
          }));
          context.dispatch({
            type: "setUnsavedChanges",
            payload: false,
          });

          // Sync name changes with the global context
          dispatch({
            type: "pipelineSet",
            payload: {
              pipelineName: pipelineJson?.name,
            },
          });
        }
      })
      .catch((response) => {
        console.error("Could not save: pipeline definition OR Notebook JSON");
        console.error(response);
      });

    makeRequest(
      "PUT",
      `/async/pipelines/${props.queryArgs.project_uuid}/${props.queryArgs.pipeline_uuid}`,
      {
        type: "json",
        content: { env_variables: envVariables },
      }
    ).catch((response) => {
      console.error(response);
    });
  };

  const restartMemoryServer = () => {
    if (!state.restartingMemoryServer) {
      setState((prevState) => ({
        ...prevState,
        restartingMemoryServer: true,
      }));

      // perform POST to save
      let restartPromise = makeCancelable(
        makeRequest(
          "PUT",
          `/catch/api-proxy/api/sessions/${props.queryArgs.project_uuid}/${props.queryArgs.pipeline_uuid}`
        ),
        promiseManager
      );

      // @ts-ignore
      restartPromise.promise
        .then(() => {
          setState((prevState) => ({
            ...prevState,
            restartingMemoryServer: false,
          }));
        })
        .catch((response) => {
          if (!response.isCanceled) {
            let errorMessage =
              "Could not clear memory server, reason unknown. Please try again later.";
            try {
              errorMessage = JSON.parse(response.body)["message"];
              if (errorMessage == "SessionNotRunning") {
                errorMessage =
                  "Session is not running, please try again later.";
              }
            } catch (error) {
              console.error(error);
            }
            orchest.alert("Error", errorMessage);

            setState((prevState) => ({
              ...prevState,
              restartingMemoryServer: false,
            }));
          }
        });
    } else {
      console.error(
        "Already busy restarting memory server. UI should prohibit this call."
      );
    }
  };

  const sortService = (serviceA, serviceB) => serviceA.order - serviceB.order;

  return (
    <OrchestSessionsConsumer>
      <Layout>
        <div className="view-page pipeline-settings-view">
          {hasLoaded() ? (
            <div className="pipeline-settings">
              <h2>Pipeline settings</h2>

              <div className="push-down">
                <MDCTabBarReact
                  selectedIndex={state.selectedTabIndex}
                  ref={
                    // @ts-ignore
                    refManager.nrefs.tabBar
                  }
                  items={["Configuration", "Environment variables", "Services"]}
                  icons={["list", "view_comfy", "miscellaneous_services"]}
                  onChange={onSelectSubview}
                  data-test-id="pipeline-settings"
                />
              </div>

              <div className="tab-view trigger-overflow">
                {
                  {
                    0: (
                      <div className="configuration">
                        <form
                          onSubmit={(e) => {
                            e.preventDefault();
                          }}
                        >
                          <div className="columns">
                            <div className="column">
                              <h3>Name</h3>
                            </div>
                            <div className="column">
                              <MDCTextFieldReact
                                value={state.pipelineJson?.name}
                                onChange={onChangeName}
                                label="Pipeline name"
                                disabled={props.queryArgs.read_only === "true"}
                                classNames={["push-down"]}
                                data-test-id="pipeline-settings-configuration-pipeline-name"
                              />
                            </div>
                            <div className="clear"></div>
                          </div>

                          <div className="columns">
                            <div className="column">
                              <h3>Path</h3>
                            </div>
                            <div className="column">
                              {state.pipeline_path && (
                                <p className="push-down">
                                  <span className="code">
                                    {state.pipeline_path}
                                  </span>
                                </p>
                              )}
                            </div>
                            <div className="clear"></div>
                          </div>

                          <div className="columns">
                            <div className="column">
                              <h3>Pipeline parameters</h3>
                            </div>
                            <div className="column">
                              <CodeMirror
                                value={state.inputParameters}
                                options={{
                                  mode: "application/json",
                                  theme: "jupyter",
                                  lineNumbers: true,
                                  readOnly:
                                    props.queryArgs.read_only === "true",
                                }}
                                onBeforeChange={onChangePipelineParameters}
                              />
                              {(() => {
                                try {
                                  JSON.parse(state.inputParameters);
                                } catch {
                                  return (
                                    <div className="warning push-up push-down">
                                      <i className="material-icons">warning</i>{" "}
                                      Your input is not valid JSON.
                                    </div>
                                  );
                                }
                              })()}
                            </div>
                            <div className="clear"></div>
                          </div>

                          <div className="columns">
                            <div className="column">
                              <h3>Data passing</h3>
                            </div>
                            <div className="column">
                              {props.queryArgs.read_only !== "true" && (
                                <p className="push-up">
                                  <i>
                                    For these changes to take effect you have to
                                    restart the memory-server (see button
                                    below).
                                  </i>
                                </p>
                              )}

<<<<<<< HEAD
                              <div className="checkbox-tooltip-holder">
                                <MDCCheckboxReact
                                  value={
                                    state.pipelineJson?.settings?.auto_eviction
                                  }
                                  onChange={onChangeEviction.bind(this)}
                                  label="Automatic memory eviction"
                                  disabled={
                                    props.queryArgs.read_only === "true"
                                  }
                                  classNames={["push-down", "push-up"]}
                                  data-test-id="pipeline-settings-configuration-memory-eviction"
                                />
                                <i
                                  className="material-icons inline-icon push-up"
                                  aria-describedby="tooltip-memory-eviction"
                                >
                                  info
                                </i>
                                <MDCTooltipReact
                                  tooltipID="tooltip-memory-eviction"
                                  tooltip="Auto eviction makes sure outputted objects are evicted once all depending steps have obtained it as an input."
                                />
                              </div>
=======
                              <MDCCheckboxReact
                                value={
                                  state.pipelineJson?.settings?.auto_eviction
                                }
                                onChange={onChangeEviction}
                                label="Automatic memory eviction"
                                disabled={props.queryArgs.read_only === "true"}
                                classNames={["push-down", "push-up"]}
                                data-test-id="pipeline-settings-configuration-memory-eviction"
                              />
>>>>>>> cabe8242

                              {props.queryArgs.read_only !== "true" && (
                                <p className="push-down">
                                  Change the size of the memory server for data
                                  passing. For units use KB, MB, or GB, e.g.{" "}
                                  <span className="code">1GB</span>.{" "}
                                </p>
                              )}

                              <div>
                                <MDCTextFieldReact
                                  value={state.dataPassingMemorySize}
                                  onChange={onChangeDataPassingMemorySize}
                                  label="Data passing memory size"
                                  disabled={
                                    props.queryArgs.read_only === "true"
                                  }
                                  data-test-id="pipeline-settings-configuration-memory-size"
                                />
                              </div>
                              {(() => {
                                if (
                                  !isValidMemorySize(
                                    state.dataPassingMemorySize
                                  )
                                ) {
                                  return (
                                    <div className="warning push-up">
                                      <i className="material-icons">warning</i>{" "}
                                      Not a valid memory size.
                                    </div>
                                  );
                                }
                              })()}
                            </div>
                            <div className="clear"></div>
                          </div>
                        </form>

                        {props.queryArgs.read_only !== "true" && (
                          <div className="columns">
                            <div className="column">
                              <h3>Actions</h3>
                            </div>
                            <div className="column">
                              <p className="push-down">
                                Restarting the memory-server also clears the
                                memory to allow additional data to be passed
                                between pipeline steps.
                              </p>
                              <div className="push-down">
                                {(() => {
                                  if (state.restartingMemoryServer) {
                                    return (
                                      <p className="push-p push-down">
                                        Restarting in progress...
                                      </p>
                                    );
                                  }
                                })()}

                                <MDCButtonReact
                                  disabled={state.restartingMemoryServer}
                                  label="Restart memory-server"
                                  icon="memory"
                                  classNames={["mdc-button--raised push-down"]}
                                  onClick={restartMemoryServer}
                                  data-test-id="pipeline-settings-configuration-restart-memory-server"
                                />
                              </div>
                            </div>
                            <div className="clear"></div>
                          </div>
                        )}
                      </div>
                    ),
                    1: (
                      <div>
                        {(() => {
                          if (props.queryArgs.read_only === "true") {
                            return (
                              <>
                                <EnvVarList
                                  value={state.envVariables}
                                  readOnly={true}
                                  data-test-id="pipeline-read-only"
                                />
                              </>
                            );
                          } else {
                            return (
                              <>
                                <h3 className="push-down">
                                  Project environment variables
                                </h3>
                                <EnvVarList
                                  value={state.projectEnvVariables}
                                  readOnly={true}
                                  data-test-id="project-read-only"
                                />

                                <h3 className="push-down">
                                  Pipeline environment variables
                                </h3>
                                <p className="push-down">
                                  Pipeline environment variables take precedence
                                  over project environment variables.
                                </p>
                                <EnvVarList
                                  value={state.envVariables}
                                  onAdd={addEnvVariablePair}
                                  onChange={(e, idx, type) =>
                                    onEnvVariablesChange(e, idx, type)
                                  }
                                  onDelete={(idx) =>
                                    onEnvVariablesDeletion(idx)
                                  }
                                  data-test-id="pipeline"
                                />
                                <p className="push-up">
                                  <i>
                                    Note: restarting the session is required to
                                    update environment variables in Jupyter
                                    kernels.
                                  </i>
                                </p>
                              </>
                            );
                          }
                        })()}
                      </div>
                    ),
                    2: (
                      <Box css={{ "> * + *": { marginTop: "$4" } }}>
                        {state.servicesChanged && session && (
                          <div className="warning push-up">
                            <i className="material-icons">warning</i>
                            Note: changes to services require a session restart
                            to take effect.
                          </div>
                        )}
                        <MDCDataTableReact
                          headers={["Service", "Scope", "Delete"]}
                          rows={Object.keys(state.pipelineJson.services)
                            .map(
                              (serviceName) =>
                                state.pipelineJson.services[serviceName]
                            )
                            .sort(sortService)
                            .map((service) => [
                              service.name,
                              service.scope
                                .map((scope) => {
                                  const scopeMap = {
                                    interactive: "Interactive sessions",
                                    noninteractive: "Job sessions",
                                  };
                                  return scopeMap[scope];
                                })
                                .sort()
                                .join(", "),
                              <div className="consume-click">
                                <MDCIconButtonToggleReact
                                  icon="delete"
                                  disabled={
                                    props.queryArgs.read_only === "true"
                                  }
                                  onClick={() => {
                                    orchest.confirm(
                                      "Warning",
                                      "Are you sure you want to delete the service: " +
                                        service.name +
                                        "?",
                                      () => {
                                        deleteService(service.name);
                                      }
                                    );
                                  }}
                                />
                              </div>,
                            ])}
                          detailRows={Object.keys(state.pipelineJson.services)
                            .map(
                              (serviceName) =>
                                state.pipelineJson.services[serviceName]
                            )
                            .sort(sortService)
                            .map((service, i) => (
                              <ServiceForm
                                key={["ServiceForm", i].join("-")}
                                service={service}
                                disabled={props.queryArgs.read_only === "true"}
                                updateService={onChangeService}
                                nameChangeService={nameChangeService}
                                pipeline_uuid={props.queryArgs.pipeline_uuid}
                                project_uuid={props.queryArgs.project_uuid}
                                run_uuid={props.queryArgs.run_uuid}
                              />
                            ))}
                          data-test-id="pipeline-services"
                        />

                        <Alert status="info">
                          <AlertHeader>
                            <IconLightBulbOutline />
                            Want to start using Services?
                          </AlertHeader>
                          <AlertDescription>
                            <Link
                              target="_blank"
                              href="https://orchest.readthedocs.io/en/stable/user_guide/services.html"
                              rel="noopener noreferrer"
                            >
                              Learn more
                            </Link>{" "}
                            about how to expand your pipeline’s capabilities.
                          </AlertDescription>
                        </Alert>

                        {props.queryArgs.read_only !== "true" && (
                          <ServiceTemplatesDialog
                            onSelection={(template) =>
                              addServiceFromTemplate(template)
                            }
                          />
                        )}
                      </Box>
                    ),
                  }[state.selectedTabIndex]
                }
              </div>

              <div className="top-buttons">
                <MDCButtonReact
                  classNames={["close-button"]}
                  icon="close"
                  onClick={closeSettings}
                  data-test-id="pipeline-settings-close"
                />
              </div>
              {props.queryArgs.read_only !== "true" && (
                <div className="bottom-buttons observe-overflow">
                  <MDCButtonReact
                    label={context.state.unsavedChanges ? "SAVE*" : "SAVE"}
                    classNames={["mdc-button--raised", "themed-secondary"]}
                    onClick={saveGeneralForm}
                    icon="save"
                    data-test-id="pipeline-settings-save"
                  />
                </div>
              )}
            </div>
          ) : (
            <MDCLinearProgressReact />
          )}
        </div>
      </Layout>
    </OrchestSessionsConsumer>
  );
};

export default PipelineSettingsView;<|MERGE_RESOLUTION|>--- conflicted
+++ resolved
@@ -798,13 +798,12 @@
                                 </p>
                               )}
 
-<<<<<<< HEAD
                               <div className="checkbox-tooltip-holder">
                                 <MDCCheckboxReact
                                   value={
                                     state.pipelineJson?.settings?.auto_eviction
                                   }
-                                  onChange={onChangeEviction.bind(this)}
+                                  onChange={onChangeEviction}
                                   label="Automatic memory eviction"
                                   disabled={
                                     props.queryArgs.read_only === "true"
@@ -823,18 +822,6 @@
                                   tooltip="Auto eviction makes sure outputted objects are evicted once all depending steps have obtained it as an input."
                                 />
                               </div>
-=======
-                              <MDCCheckboxReact
-                                value={
-                                  state.pipelineJson?.settings?.auto_eviction
-                                }
-                                onChange={onChangeEviction}
-                                label="Automatic memory eviction"
-                                disabled={props.queryArgs.read_only === "true"}
-                                classNames={["push-down", "push-up"]}
-                                data-test-id="pipeline-settings-configuration-memory-eviction"
-                              />
->>>>>>> cabe8242
 
                               {props.queryArgs.read_only !== "true" && (
                                 <p className="push-down">
