--- conflicted
+++ resolved
@@ -380,11 +380,7 @@
             ...state,
             ...updated,
             openedStep: newStep.uuid,
-<<<<<<< HEAD
-            openedMultiStep: false,
             subViewIndex: 0,
-=======
->>>>>>> f4221936
             ...selectSteps([newStep.uuid]),
           });
         }
