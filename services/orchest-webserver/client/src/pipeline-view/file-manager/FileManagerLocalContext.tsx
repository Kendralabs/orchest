--- conflicted
+++ resolved
@@ -2,13 +2,8 @@
 import { useAppContext } from "@/contexts/AppContext";
 import { useProjectsContext } from "@/contexts/ProjectsContext";
 import { useCustomRoute } from "@/hooks/useCustomRoute";
-<<<<<<< HEAD
-import { siteMap } from "@/Routes";
-=======
 import { fetchPipelines } from "@/hooks/useFetchPipelines";
 import { siteMap } from "@/routingConfig";
-import { Position } from "@/types";
->>>>>>> d195050f
 import Box from "@mui/material/Box";
 import Stack from "@mui/material/Stack";
 import React from "react";
@@ -165,11 +160,7 @@
   }, [contextMenuCombinedPath, handleClose, pipelineIsReadOnly]);
 
   const handleDelete = React.useCallback(async () => {
-<<<<<<< HEAD
     if (pipelineIsReadOnly || !contextMenuCombinedPath || !projectUuid) return;
-=======
-    if (pipelineIsReadOnly || !projectUuid) return;
->>>>>>> d195050f
 
     handleClose();
 
