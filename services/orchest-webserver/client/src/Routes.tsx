--- conflicted
+++ resolved
@@ -35,11 +35,7 @@
         return (
           <Route
             exact={shouldBeExact}
-<<<<<<< HEAD
             key={`${path}-${location.search}`}
-=======
-            key={path + "-" + location.search}
->>>>>>> 00338539
             path={path}
             render={() => {
               window.document.title = title;
