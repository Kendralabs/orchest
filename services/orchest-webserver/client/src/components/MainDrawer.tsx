--- conflicted
+++ resolved
@@ -71,17 +71,11 @@
 const getItemKey = (item: { label: string; icon: string; path: string }) =>
   `menu-${item.label.toLowerCase().replace(/[\W]/g, "-")}`;
 
-<<<<<<< HEAD
 const MainDrawer: React.FC<{ isOpen: boolean }> = ({ isOpen }) => {
   const {
     state: { projectUuid },
   } = useProjectsContext();
   const appContext = useAppContext();
-=======
-const MainDrawer: React.FC = () => {
-  const { dispatch, state } = useOrchest();
-  const projectUuid = state.projectUuid;
->>>>>>> 00338539
 
   const projectMenuItems = getProjectMenuItems(projectUuid);
 
@@ -90,7 +84,6 @@
 
   React.useEffect(() => {
     if (drawerRef.current) {
-<<<<<<< HEAD
       if (macDrawerRef.current) macDrawerRef.current.open = isOpen;
 
       if (appContext.state.config?.CLOUD && window.Intercom !== undefined) {
@@ -101,28 +94,12 @@
       }
     }
   }, [isOpen]);
-=======
-      if (macDrawerRef.current) macDrawerRef.current.open = state.drawerIsOpen;
-
-      if (state?.config?.CLOUD === true && window.Intercom !== undefined) {
-        // show Intercom widget
-        window.Intercom("update", {
-          hide_default_launcher: !state?.drawerIsOpen,
-        });
-      }
-    }
-  }, [state.drawerIsOpen]);
->>>>>>> 00338539
 
   React.useEffect(() => {
     if (drawerRef.current) {
       const initMDCDrawer = new MDCDrawer(drawerRef.current);
 
-<<<<<<< HEAD
       initMDCDrawer.open = isOpen;
-=======
-      initMDCDrawer.open = state.drawerIsOpen;
->>>>>>> 00338539
       initMDCDrawer.list.singleSelection = true;
 
       initMDCDrawer.listen("MDCDrawer:opened", () => {
@@ -155,8 +132,8 @@
         <div
           className="command-palette-hint"
           onClick={() => {
-            dispatch({
-              type: "setIsCommandPaletteOpen",
+            appContext.dispatch({
+              type: "SET_IS_COMMAND_PALETTE_OPEN",
               payload: true,
             });
           }}
