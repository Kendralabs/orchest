--- conflicted
+++ resolved
@@ -97,11 +97,7 @@
         onChangeProject(newProjectUuid);
       }
     }
-<<<<<<< HEAD
-  }, [state.hasLoadedProjects, matchProjectRoot]);
-=======
   }, [matchProjectRoot, state.hasLoadedProjects]);
->>>>>>> e39eb205
 
   const selectItems = state.projects.map((project) => [
     project.uuid,
