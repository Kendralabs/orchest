--- conflicted
+++ resolved
@@ -1297,18 +1297,6 @@
   }
 }
 
-<<<<<<< HEAD
-=======
-.console-output {
-  font-family: monospace;
-  font-size: 13px;
-  background: #000;
-  color: #fff;
-  padding: calc(var(--space-5) / 2);
-  white-space: pre-line;
-  overflow-x: auto;
-}
-
 .command-palette-hint {
   border: 1px solid $borderColor;
   border-radius: 4px;
@@ -1367,7 +1355,6 @@
   }
 }
 
->>>>>>> 00338539
 button.themed-secondary {
   &:not(:disabled) {
     background-color: theme.$secondary;
