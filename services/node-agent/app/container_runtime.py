import asyncio
import json
import logging
import os
import time
from asyncio import subprocess
from enum import Enum
from typing import Any, Dict, Iterable, List, Optional, Tuple

import aiodocker

from _orchest.internals import config as _config


class RuntimeType(Enum):
    Docker = "docker"
    Containerd = "containerd"


class ImagePushError(Exception):
    ...


class ImagePullError(Exception):
    ...


<<<<<<< HEAD
class OngoingPushForSameImage(ImagePushError):
    ...


class OngoingPullForSameImage(ImagePullError):
    ...
=======
def _failed_to_reach_registry(aiodocker_resp=Iterable[Dict[str, Any]]) -> bool:
    for item in aiodocker_resp:
        if isinstance(item, dict) and (
            # Both cases have been observed.
            "deadline exceeded" in item.get("error", "").lower()
            or "timeout exceeded" in item.get("error", "").lower()
        ):
            return True
    return False
>>>>>>> 31ca326c


class ContainerRuntime(object):
    """Class to interface the underlying container runtime.

    This class is meant to be used by a single threaded async
    application. Given the sets used to keep track of pushes and pulls
    this class can't be used in a multi process/thread context.
    """

    def __init__(self) -> None:

        self.container_runtime = RuntimeType(os.getenv("CONTAINER_RUNTIME"))
        self.container_runtime_socket = os.getenv("CONTAINER_RUNTIME_SOCKET")
        self.logger = logging.getLogger("CONTAINER_RUNTIME_CLI")
        self.logger.setLevel(os.getenv("CONTAINER_RUNTIME_LOG_LEVEL", "INFO"))

        # Avoid concurrent pushes/pulls of the same image.
        self._ongoing_pushes = set()
        self._ongoing_pulls = set()

        self._aclient: Optional[aiodocker.Docker] = None

    @property
    def aclient(self):
        if self._aclient is None:
            self._aclient = aiodocker.Docker()

        return self._aclient

    async def close(self):
        if self.container_runtime == RuntimeType.Docker:
            if self._aclient is not None:
                await self._aclient.close()
                self._aclient = None
        elif self.container_runtime == RuntimeType.Containerd:
            pass

    async def execute_cmd(self, **kwargs) -> Tuple[bool, Optional[str], Optional[str]]:
        """Run command in subprocess.

        Returns:
            Tuple of result and stdout of the command, the result is
            True if the command was successful.
        """
        process = await asyncio.create_subprocess_shell(
            **kwargs, stdin=subprocess.PIPE, stdout=subprocess.PIPE
        )

        # Wait for the subprocess to finish
        returncode = await process.wait()
        stdout, stderr = await process.communicate()

        if stdout is not None:
            stdout = stdout.decode().strip()
        if stderr is not None:
            stderr = stderr.decode().strip()

        self.logger.debug(
            f"Executed a command with return code: {returncode} command: {kwargs}"
        )

        return returncode == 0, stdout, stderr

    async def image_exists(self, image_name: str) -> bool:
        """Checks for the existence of the named image using
        the configured container runtime.

        Args:
            image_name: The name of the image to be checked.

        Returns:
            True if exist locally, False otherwise.

        """
        result = True

        if self.container_runtime == RuntimeType.Docker:
            try:
                await self.aclient.images.inspect(image_name)
            except aiodocker.DockerError:
                result = False
        elif self.container_runtime == RuntimeType.Containerd:
            cmd = (
                f"crictl -r unix://{self.container_runtime_socket} "
                f"inspecti -q {image_name}"
            )
            result, _, _ = await self.execute_cmd(cmd=cmd)

        self.logger.debug(
            f"Checked existence of image '{image_name}': exists = {result}"
        )
        return result

    async def _pull_image_for_docker_with_buildah(self, image_name: str) -> bool:
        """Pulls an image in the docker runtime using buildah.

        Necessary when docker refuses to pull from insecure registries.
        Note that this is going to be much slower and will temporarily
        use storage.

        Note that this has the open issue of leaving dangling storage in
        cases where the logic would be interrupted before being able to
        cleanup the temporarily stored image. For example if the
        node-agent pod restarts during that moment, and the image is not
        considered for pulling anymore or if, somehow, this function is
        not called because docker managed to pull.
        """
        self.logger.info(f"Attempting to pull {image_name} with buildah.")
        cmd = (
            f"buildah pull --tls-verify=false {image_name} && "
            f"buildah push --disable-compression '{image_name}' "
            f"docker-daemon:{image_name} && "
            f"buildah rmi {image_name} && buildah rmi -p"
        )
        success, _, _ = await self.execute_cmd(cmd=cmd)
        return success

    async def pull_image(self, image_name: str) -> bool:
        """Pulls the named image.

        Args:
            image_name: The name of the image to pull.

        Raises:
            OngoingPullForSameImage: If a pull for the same image is
                already ongoing.

        Returns:
            True if the pull was successful, False otherwise.

        """
        if image_name in self._ongoing_pulls:
            raise OngoingPullForSameImage()
        self._ongoing_pulls.add(image_name)

        t0 = time.time()
        try:
            result = await self._pull_image(image_name)
        finally:
            self._ongoing_pulls.remove(image_name)

        t1 = time.time()
        if result:
            self.logger.info(f"Pulled image '{image_name}' in {(t1 - t0):.3f} secs.")
        return result

    async def _pull_image(self, image_name: str) -> bool:

        result = True

        if self.container_runtime == RuntimeType.Docker:
            try:
                await self.aclient.images.pull(image_name)
            except aiodocker.DockerError as e:
                result = False
                # e.status (status code) will be 500 for different
                # failures , so we resort to partially matching the
                # message. The message will look like the following for
                # the case we are interested in: 'get "<url>": x509:
                # certificate signed by unknown authority.
                if (
                    "certificate" in e.message.lower()
                    or
                    # Happens on docker for desktop where the container
                    # runtime can't get in touch with the registry
                    # service through its ip.
                    "timeout exceeded" in e.message.lower()
                ):
                    result = await self._pull_image_for_docker_with_buildah(image_name)
        elif self.container_runtime == RuntimeType.Containerd:
            cmd = (
                f"ctr -n k8s.io -a {self.container_runtime_socket} "
                f"i pull {image_name} --skip-verify "
            )
            result, _, _ = await self.execute_cmd(cmd=cmd)

        return result

    async def list_images(self) -> List[str]:
        """Lists all the images present on the node.

        Returns:
            Yields the name of the images on the node.

        """
        image_names = []
        if self.container_runtime == RuntimeType.Docker:
            try:
                filters = {
                    "label": [
                        f"maintainer={_config.ORCHEST_MAINTAINER_LABEL}",
                    ]
                }
                for img in await self.aclient.images.list(filters=filters):
                    names = img.get("RepoTags")
                    # Unfortunately RepoTags is mapped to None
                    # instead of not being there in some cases.
                    names = names if names is not None else []
                    for name in names:
                        image_names.append(name)
            except aiodocker.DockerError:
                pass
        elif self.container_runtime == RuntimeType.Containerd:
            cmd = f"crictl -r unix://{self.container_runtime_socket} images -o=json"
            result, stdout, _ = await self.execute_cmd(cmd=cmd)
            if result is True:
                images = json.loads(stdout)["images"]
                for img in images:
                    names = img["repoTags"]
                    names = names if names is not None else []
                    for name in names:
                        image_names.append(name)

        return image_names

    async def delete_image(self, image_name: str) -> bool:
        result = True

        if self.container_runtime == RuntimeType.Docker:
            try:
                await self.aclient.images.delete(image_name, force=True)
            except aiodocker.DockerError:
                result = False
        elif self.container_runtime == RuntimeType.Containerd:
            cmd = f"crictl -r unix://{self.container_runtime_socket} rmi {image_name}"
            result, _, _ = await self.execute_cmd(cmd=cmd)

        self.logger.debug(f"Image is deleted: '{image_name}'")
        return result

    async def _push_image_for_docker_with_buildah(self, image_name: str) -> bool:
        """Push an img from docker runtime to the registry with buildah.

        See _pull_image_for_docker_with_buildah for more details. The
        issue about temporary storage also applies.
        """
        self.logger.info(f"Attempting to push {image_name} with buildah.")
        cmd = (
            f"buildah pull docker-daemon:{image_name} && "
            f"buildah push --tls-verify=false '{image_name}' && "
            f"buildah rmi {image_name} && buildah rmi -p"
        )
        success, _, _ = await self.execute_cmd(cmd=cmd)
        return success

    async def push_image(self, image_name: str) -> None:
        """Pushes an image.

        Raises:
            ImagePushError: If the image push failed.
            OngoingPushForSameImage: If a push for the same image is
                already ongoing.

        """
        if image_name in self._ongoing_pushes:
            raise OngoingPushForSameImage()
        self._ongoing_pushes.add(image_name)
        try:
            await self._push_image(image_name)
        finally:
            self._ongoing_pushes.remove(image_name)

    async def _push_image(self, image_name: str) -> None:
        self.logger.debug(f"Pushing: '{image_name}'")
        if self.container_runtime == RuntimeType.Docker:
            try:
                aiodocker_resp = await self.aclient.images.push(name=image_name)
                # Happens on docker for desktop where the container
                # runtime can't get in touch with the registry service
                # through its ip.
                if _failed_to_reach_registry(aiodocker_resp):
                    self.logger.warning(
                        "Failed to reach the registry, trying push through buildah."
                    )
                    success = await self._push_image_for_docker_with_buildah(image_name)
                    if not success:
                        raise ImagePushError(str(aiodocker_resp))
            except aiodocker.DockerError as e:
                success = False
                # e.status (status code) will be 500 for different
                # failures , so we resort to partially matching the
                # message. The message will look like the following for
                # the case we are interested in:
                # 'get "<url>": x509: certificate signed by unknown
                # authority.
                if "certificate" in e.message.lower():
                    success = await self._push_image_for_docker_with_buildah(image_name)

                if not success:
                    raise ImagePushError(str(e))
        elif self.container_runtime == RuntimeType.Containerd:
            cmd = (
                f"ctr -n k8s.io -a {self.container_runtime_socket} "
                f"i push {image_name} --skip-verify "
            )
            success, stdout, stderr = await self.execute_cmd(cmd=cmd)
            if not success:
                raise ImagePushError(f"STDOUT: {stdout}\nSTDERR: {stderr}")
        self.logger.debug(f"Image pushed: '{image_name}'")<|MERGE_RESOLUTION|>--- conflicted
+++ resolved
@@ -25,14 +25,14 @@
     ...
 
 
-<<<<<<< HEAD
 class OngoingPushForSameImage(ImagePushError):
     ...
 
 
 class OngoingPullForSameImage(ImagePullError):
     ...
-=======
+
+
 def _failed_to_reach_registry(aiodocker_resp=Iterable[Dict[str, Any]]) -> bool:
     for item in aiodocker_resp:
         if isinstance(item, dict) and (
@@ -42,7 +42,6 @@
         ):
             return True
     return False
->>>>>>> 31ca326c
 
 
 class ContainerRuntime(object):
