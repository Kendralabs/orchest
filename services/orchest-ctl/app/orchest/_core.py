import atexit
import json
import logging
import os
import signal
import subprocess
import time
from typing import Any, Dict, Optional

import typer
from kubernetes import client as k8s_client

from app import config, utils
from app.connections import k8s_core_api
from app.orchest import _k8s_wrapper as k8sw

logger = logging.getLogger(__name__)


# This is just another failsafe to make sure we don't leave dangling
# pods around.
signal.signal(signal.SIGTERM, lambda *args, **kwargs: k8sw.delete_orchest_ctl_pod())
atexit.register(k8sw.delete_orchest_ctl_pod)


def is_orchest_already_installed() -> bool:
    try:
        k8s_core_api.read_namespace(config.ORCHEST_NAMESPACE)
    except k8s_client.ApiException as e:
        if e.status == 404:
            return False
    deployments = k8sw.get_orchest_deployments()
    if all(deployments):
        return True
    elif any(deployments):
        utils.echo(
            "Unexpected Orchest installation state. Expected to find no deployments at "
            "all or a complete installation. Please verify your installation.",
            err=True,
        )
        raise typer.Exit(code=1)
    else:
        return False


def install():
    if is_orchest_already_installed():
        utils.echo("Installation is already complete. Did you mean to run:")
        utils.echo("\torchest update")
        return

    orchest_version = os.environ.get("ORCHEST_VERSION")
    if orchest_version is None:
        utils.echo(
            "Expected to find an ORCHEST_VERSION environment variable, exiting.",
            err=True,
        )
        raise typer.Exit(code=1)

    utils.echo(f"Installing Orchest {orchest_version}.")

    # K8S_TODO: remove DISABLE_ROOK?
    env = os.environ.copy()
    env["DISABLE_ROOK"] = "TRUE"
    process = subprocess.Popen(
        ["make", "orchest"],
        cwd="deploy",
        stdin=subprocess.DEVNULL,
        stdout=subprocess.PIPE,
        stderr=subprocess.STDOUT,
        env=env,
    )

    n_ready_deployments = 0
    returncode = None
    with typer.progressbar(
        length=len(config.ORCHEST_DEPLOYMENTS) + 1,
        label="Installation",
        show_eta=False,
    ) as progress:
        # This is just to make the bar not stay at 0% for too long
        # because images are being pulled etc, i.e. just UX.
        progress.update(1)
        while returncode is None:
            # This way we are able to perform the last update on the
            # bar in case of success before the loop exiting.
            process.poll()
            returncode = process.returncode

            # Set the progress bar to the length of the deployments that
            # are ready.
            deployments = k8sw.get_orchest_deployments()
            ready_deployments = [
                d
                for d in deployments
                if d is not None and d.status.ready_replicas == d.spec.replicas
            ]
            progress.update(len(ready_deployments) - n_ready_deployments)
            n_ready_deployments = len(ready_deployments)

            # K8S_TODO: failure cases? Or are they covered by helm?
            time.sleep(1)

    if returncode != 0:
        utils.echo(
            "There was an error during the installation of Orchest, "
            f"exit code: {returncode} .",
            err=True,
        )
        raise typer.Exit(returncode)

    logger.info("Setting 'userdir/' permissions.")
    utils.fix_userdir_permissions()

    k8sw.set_orchest_cluster_version(orchest_version)

    # K8S_TODO: coordinate with ingress for this.
    # port = 8001
    # utils.echo(f"Orchest is running at: http://localhost:{port}")
    utils.echo("Installation was successful.")


def _echo_version(
    cluster_version: str,
    deployment_versions: Optional[Dict[str, str]] = None,
    output_json: bool = False,
) -> None:
    if not output_json:
        utils.echo(f"Cluster version: {cluster_version}.")
        if deployment_versions is not None:
            differences = False
            utils.echo("Deployments:")
            max_length = max([len(k) for k in deployment_versions.keys()])
            buffer_space = max_length + 10

            for depl in sorted(deployment_versions.keys()):
                d_version = deployment_versions[depl]
                utils.echo(f"{depl:<{buffer_space}}: {d_version}")
                if depl in config.DEPLOYMENT_VERSION_SYNCED_WITH_CLUSTER_VERSION:
                    differences = differences or d_version != cluster_version
            if differences:
                utils.echo(
                    "Some deployment version differs from the cluster version. This is "
                    "an unexpected state. Upgrading or using the helm charts in "
                    "the 'deploy' directory might fix the issue.",
                    err=True,
                )
    else:
        data: Dict[str, Any] = {
            "cluster_version": cluster_version,
        }
        if deployment_versions is not None:
            data["deployment_versions"] = deployment_versions
        utils.echo(json.dumps(data, sort_keys=True, indent=2), wrap=False)


<<<<<<< HEAD
def version(ext: bool = False, output_json: bool = False):
=======
def version(ext=False, output_json: bool = False) -> None:
>>>>>>> 34508392
    """Returns the version of Orchest.

    Args:
        ext: If True return the extensive version of Orchest, i.e.
            including deployment versions.
        output_json: If True echo json instead of text.
    """
    config.JSON_MODE = output_json
    cluster_version = k8sw.get_orchest_cluster_version()
    if not ext:
        _echo_version(cluster_version, output_json=output_json)
        return

    deployments = k8sw.get_orchest_deployments(config.ORCHEST_DEPLOYMENTS)
    depl_versions = {}
    for (
        name,
        depl,
    ) in zip(config.ORCHEST_DEPLOYMENTS, deployments):
        if depl is None:
            depl_versions[name] = None
        else:
            depl_versions[name] = depl.spec.template.spec.containers[0].image.split(
                ":"
            )[1]

    _echo_version(cluster_version, depl_versions, output_json)


def status(output_json: bool = False):
    """Gets the status of Orchest.

    Note: this is not race condition free, given that a status changing
    command could start after our read. K8S_TODO: we could try multiple
    times if the cluster looks unhealthy, discuss.
    """
    config.JSON_MODE = output_json
    utils.echo("Checking for ongoing status changes...")
    ongoing_change = k8sw.get_ongoing_status_change()
    if ongoing_change is not None:
        status = ongoing_change
    else:
        utils.echo("No ongoing status changes, checking if Orchest is running.")

        deployments = k8sw.get_orchest_deployments(config.ORCHEST_DEPLOYMENTS)
        running_deployments = set()
        stopped_deployments = set()
        unhealthy_deployments = set()
        for depl_name, depl in zip(config.ORCHEST_DEPLOYMENTS, deployments):
            if depl is None:
                unhealthy_deployments.add(depl_name)
            else:
                replicas = depl.spec.replicas
                if replicas > 0:
                    running_deployments.add(depl_name)
                else:
                    stopped_deployments.add(depl_name)
                if replicas != depl.status.available_replicas:
                    unhealthy_deployments.add(depl_name)
        unhealthy = (
            # Can't have both.
            (stopped_deployments and running_deployments)
            or unhealthy_deployments
        )
        unhealthy_reason = set()
        if unhealthy:
            status = config.OrchestStatus.UNHEALTHY
            unhealthy_reason.update(unhealthy_deployments)
            # Assume that, if at least 1 deployment is running, the ones
            # which are not are unhealthy.
            if stopped_deployments and running_deployments:
                unhealthy_reason.update(stopped_deployments)
            unhealthy_reason = sorted(unhealthy_reason)
            utils.echo(f"Unhealthy deployments: {unhealthy_reason}.")
        elif running_deployments:
            status = config.OrchestStatus.RUNNING
        else:
            status = config.OrchestStatus.STOPPED

    utils.echo(f"Orchest is {status}.")

    if output_json:
        data = {"status": status}
        if status == "unhealthy":
            data["reason"] = unhealthy_reason
        print(json.dumps(data))<|MERGE_RESOLUTION|>--- conflicted
+++ resolved
@@ -154,11 +154,7 @@
         utils.echo(json.dumps(data, sort_keys=True, indent=2), wrap=False)
 
 
-<<<<<<< HEAD
-def version(ext: bool = False, output_json: bool = False):
-=======
-def version(ext=False, output_json: bool = False) -> None:
->>>>>>> 34508392
+def version(ext: bool = False, output_json: bool = False) -> None:
     """Returns the version of Orchest.
 
     Args:
