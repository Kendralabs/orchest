--- conflicted
+++ resolved
@@ -468,13 +468,8 @@
     },
 )
 
-<<<<<<< HEAD
-environment_builds_request_result = Model(
-    "EnvironmentBuilds",
-=======
 environment_builds_requests_result = Model(
     "EnvironmentBuildsPost",
->>>>>>> d6ba5d7f
     {
         "environment_builds": fields.List(
             fields.Nested(environment_build),
