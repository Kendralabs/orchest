"""Module about pipeline definition/de-serialization and pipeline runs.

Essentially, it covers:
- transforming a pipeline definition, e.g. obtained by the pipeline
    json, into an instance of the Pipeline class, which adds some nice
    to have logic.
- transforming said Pipeline instance to a valid k8s workflow
    definition, where the pipeline is run as an argo workflow.
- the required function to actually perform a pipeline run.

As a client of this module you are most likely interested in how to get
a pipeline json to a Pipeline instance (point 1) and how to use that to
perform a pipeline run (point 3), with "run_pipeline_workflow".

"""
import asyncio
import copy
import json
import os
from datetime import datetime
from typing import Any, Dict, Iterable, List, Literal, Optional, Set

import aiohttp
from celery.contrib.abortable import AbortableAsyncResult

from _orchest.internals import config as _config
from _orchest.internals.utils import (
    get_init_container_manifest,
    get_step_and_kernel_volumes_and_volume_mounts,
)
from app.connections import k8s_core_api, k8s_custom_obj_api
from app.types import (
    PipelineDefinition,
    PipelineProperties,
    PipelineStepProperties,
    RunConfig,
)
from app.utils import get_logger
from config import CONFIG_CLASS

logger = get_logger()


def construct_pipeline(
    uuids: Iterable[str],
    run_type: str,
    pipeline_definition: PipelineDefinition,
    **kwargs,
) -> "Pipeline":
    """Constructs a pipeline from a description with selection criteria.

    Based on the run type and selection of UUIDs, constructs the
    appropriate Pipeline.

    TODO:
        Include config options to be based to methods. This can be done
        via the **kwargs option.

        Example: waiting on container completion, or inclusive or
            exclusive of the selection for "incoming" `run_type`.

        All options for the config should be documented somewhere.

    Args:
        uuids: a selection/sequence of pipeline step UUIDs. If
            `run_type` equals "full", then this argument is ignored.
        run_type: one of ("full", "selection", "incoming").
        pipeline_definition: a json description of the pipeline.
        config: configuration for the `run_type`.

    Returns:
        Always returns a Pipeline. Depending on the `run_type` the
        Pipeline is constructed as follows from the given
        `pipeline_definition`:
            * "full" -> entire pipeline from description
            * "selection" -> induced subgraph based on selection.
            * "incoming" -> all incoming steps of the selection. In
                other words: all ancestors of the steps of the
                selection.

        As of now, the selection itself is NOT included in the Pipeline
        if `run_type` equals "incoming".

    Raises:
        ValueError if the `run_type` is incorrectly specified.
    """
    # Create a pipeline from the pipeline_definition. And run the
    # appropriate method based on the run_type.
    pipeline = Pipeline.from_json(pipeline_definition)

    if run_type == "full":
        return pipeline

    if run_type == "selection":
        return pipeline.get_induced_subgraph(uuids)

    if run_type == "incoming":
        return pipeline.incoming(uuids, inclusive=False)

    raise ValueError("Function not defined for specified run_type")


async def update_status(
    status: str,
    task_id: str,
    session: aiohttp.ClientSession,
    type: Literal["step", "pipeline"],
    run_endpoint: str,
    uuid: Optional[str] = None,
) -> Any:
    """Updates status of `type` via the orchest-api.

    Args:
        type: One of ``['pipeline', 'step']``.
    """
    data = {"status": status}
    if data["status"] == "STARTED":
        data["started_time"] = datetime.utcnow().isoformat()
    elif data["status"] in ["SUCCESS", "FAILURE"]:
        data["finished_time"] = datetime.utcnow().isoformat()

    base_url = f"{CONFIG_CLASS.ORCHEST_API_ADDRESS}/{run_endpoint}/{task_id}"

    if type == "step":
        url = f"{base_url}/{uuid}"

    elif type == "pipeline":
        url = base_url

    else:
        raise ValueError("Given `type` of '{type}' is not valid.")

    # Just await the response. The proposed fix on the aiohttp GitHub to
    # do `response.json(content_type=None)` still results in parsing
    # issues.
    await session.put(url, json=data)


class PipelineStep:
    """A step of a pipeline.

    It can also be thought of as a node of a graph.

    Args:
        properties: properties of the step used for execution.
        parents: the parents/incoming steps of the current step.

    Attributes:
        properties: see "Args" section.
        parents: see "Args" section.
    """

    def __init__(
        self,
        properties: PipelineStepProperties,
        parents: Optional[List["PipelineStep"]] = None,
    ) -> None:
        self.properties = properties
        self.parents = parents if parents is not None else []

        # Keeping a list of children allows us to traverse the pipeline
        # also in the other direction. This is helpful for certain
        # Pipeline methods.
        self._children: List["PipelineStep"] = []

    def __eq__(self, other) -> bool:
        return self.properties["uuid"] == other.properties["uuid"]

    def __hash__(self) -> int:
        return hash(self.properties["uuid"])

    def __str__(self) -> str:
        if self.properties:
            return f'<PipelineStep: {self.properties["title"]}>'

        return "<Pipelinestep: None>"

    def __repr__(self) -> str:
        # TODO: This is actually not correct: it should be
        #       self.properties. But this just look ugly as hell
        #       (so maybe for later). And strictly, should also include
        #       its parents.
        if self.properties:
            return f'PipelineStep({self.properties["title"]!r})'

        return "Pipelinestep(None)"


class Pipeline:
    def __init__(
        self, steps: List[PipelineStep], properties: PipelineProperties
    ) -> None:
        self.steps = steps

        # We want to be able to serialize a Pipeline back to a json
        # file. Therefore we would need to store the Pipeline name and
        # UUID from the json first.
        self.properties: PipelineProperties = properties  # type: ignore

        # See the sentinel property for explanation.
        self._sentinel: Optional[PipelineStep] = None

    @classmethod
    def from_json(cls, description: PipelineDefinition) -> "Pipeline":
        """Constructs a pipeline from a json description.

        This is an alternative constructur.

        Args:
            description: json description of Pipeline.

        Returns:
            A pipeline object defined by the given description.
        """
        # Create a mapping for all the steps from UUID to object.
        steps = {
            uuid: PipelineStep(properties)
            for uuid, properties in description["steps"].items()
        }

        # For every step populate its parents and _children attributes.
        for step in steps.values():
            for uuid in step.properties["incoming_connections"]:
                step.parents.append(steps[uuid])
                steps[uuid]._children.append(step)

        properties: PipelineProperties = {
            "name": description["name"],
            "uuid": description["uuid"],
            "settings": description["settings"],
            "parameters": description.get("parameters", {}),
            "services": description.get("services", {}),
            "version": description.get("version"),
        }
        return cls(list(steps.values()), properties)

    def to_dict(self) -> PipelineDefinition:
        """Convert the Pipeline to its dictionary description."""
        description: PipelineDefinition = {"steps": {}}
        for step in self.steps:
            description["steps"][step.properties["uuid"]] = step.properties

        description.update(self.properties)
        return description

    def get_step(self, uuid: str) -> PipelineStep:
        # NOTE: This is slow, although reasonable for small/medium size
        # pipelines.
        for step in self.steps:
            if uuid == step.properties["uuid"]:
                return step
        else:
            raise ValueError(f"Step with uuid '{uuid}' not in pipeline.")

    def get_environments(self) -> Set[str]:
        """Returns the set of UUIDs of the used environments.

        Returns:
            Set of environments uuids used among the pipeline steps and
            services making use of orchest environments.

        """
        st_envs = set([step.properties["environment"] for step in self.steps])
        prefix = _config.ENVIRONMENT_AS_SERVICE_PREFIX
        sr_envs = set(
            [
                sr["image"].replace(prefix, "")
                for sr in self.properties.get("services", {}).values()
                if sr["image"].startswith(prefix)
            ]
        )

        return set.union(st_envs, sr_envs)

    def get_params(self) -> Dict[str, Any]:
        return self.properties.get("parameters", {})

    def get_induced_subgraph(self, selection: Iterable[str]) -> "Pipeline":
        """Returns a new pipeline whos set of steps equal the selection.

        Takes an induced subgraph of the pipeline formed by a subset of
        its steps given by the selection (of UUIDs).

        Example:
            When the selection consists of: a --> b. Then it is
            important that "a" is run before "b". Therefore the induced
            subgraph has to be taken to ensure the correct ordering,
            instead of executing the steps independently (and in
            parallel).

        Args:
            selection: list of UUIDs representing `PipelineStep`s.

        Returns:
            An induced pipeline by the set of steps (defined by the
            given selection).
        """
        keep_steps = [
            step for step in self.steps if step.properties["uuid"] in selection
        ]

        # Only keep connection to parents and children if these steps
        # are also included in the selection. In addition, to keep
        # consistency of the properties attributes of the steps, we
        # update the "incoming_connections" to be representative of the
        # new pipeline structure.
        new_steps = []
        for step in keep_steps:
            # Take a deepcopy such that the properties of the new and
            # original step do not point to the same object (since we
            # want to update the "incoming_connections").
            new_step = PipelineStep(copy.deepcopy(step.properties))
            new_step.parents = [s for s in step.parents if s in keep_steps]
            new_step._children = [s for s in step._children if s in keep_steps]
            new_step.properties["incoming_connections"] = [
                s.properties["uuid"] for s in new_step.parents
            ]
            new_steps.append(new_step)

        properties = copy.deepcopy(self.properties)
        return Pipeline(steps=new_steps, properties=properties)

    def convert_to_induced_subgraph(self, selection: List[str]) -> None:
        """Converts the pipeline to a subpipeline.

        NOTE:
            Exactly the same as `get_induced_subgraph` except that it
            modifies the underlying `Pipeline` object inplace.
        """
        self.steps = [
            step for step in self.steps if step.properties["uuid"] in selection
        ]

        # Removing connection from steps to "non-existing" steps, i.e.
        # steps that are not included in the selection.
        for step in self.steps:
            step.parents = [s for s in step.parents if s in self.steps]
            step._children = [s for s in step._children if s in self.steps]

    def incoming(self, selection: Iterable[str], inclusive: bool = False) -> "Pipeline":
        """Returns a new Pipeline of all ancestors of the selection.

        NOTE:
            The following can be thought of as an edge case. Lets say
            you have the pipeline: a --> b --> c and a selection of
            [b, c] with `inclusive` set to False. Then only step "a"
            would be run.

        Args:
            selection: list of UUIDs representing `PipelineStep`s.
            inclusive: if True, then the steps in the selection are also
                part of the returned `Pipeline`, else the steps will not
                be included.

        Returns:
            An induced pipeline by the set of steps (defined by the
            given selection).
        """
        # This set will be populated with all the steps that are
        # ancestors of the sets given by the selection. Depending on the
        # kwarg `inclusive` the steps from the selection itself will
        # either be included or excluded.
        steps = set()

        # Essentially a BFS where its stack gets initialized with
        # multiple root nodes.
        stack = [step for step in self.steps if step.properties["uuid"] in selection]

        while stack:
            step = stack.pop()
            if step in steps:
                continue

            # Create a new Pipeline step that is a copy of the step. For
            # consistency also update the properties attribute and make
            # it point to a new object.
            new_properties = copy.deepcopy(step.properties)
            new_properties["incoming_connections"] = [
                s.properties["uuid"] for s in step.parents
            ]
            new_step = PipelineStep(new_properties, step.parents)

            # NOTE: the childrens list has to be updated, since the
            # sentinel node uses its information to be computed. On the
            # other hand, the parents, do not change and are always all
            # included.
            new_step._children = [
                s
                for s in step._children
                if s in steps or s.properties["uuid"] in selection
            ]
            steps.add(new_step)
            stack.extend(new_step.parents)

        # Remove steps if the selection should not be included in the
        # new pipeline.
        if inclusive:
            steps_to_be_included = steps
        else:
            steps_to_be_included = steps - set(
                step for step in self.steps if step.properties["uuid"] in selection
            )

            # We have to go over the children again to make sure they
            # also do not include any steps of the selection.
            for step in steps_to_be_included:
                step._children = [
                    s for s in step._children if s in steps_to_be_included
                ]

        properties = copy.deepcopy(self.properties)
        return Pipeline(steps=list(steps_to_be_included), properties=properties)

    def __repr__(self) -> str:
        return f"Pipeline({self.steps!r})"


def _step_to_workflow_manifest_task(step: PipelineStep, run_config: RunConfig) -> dict:
    # The working directory is the location of the file being
    # executed.
    project_relative_file_path = os.path.join(
        os.path.split(run_config["pipeline_path"])[0], step.properties["file_path"]
    )
    working_dir = os.path.split(project_relative_file_path)[0]

    user_env_variables = [
        {"name": key, "value": str(value)}
        for key, value in run_config["user_env_variables"].items()
    ]
    orchest_env_variables = [
        {"name": "ORCHEST_STEP_UUID", "value": step.properties["uuid"]},
        {"name": "ORCHEST_SESSION_UUID", "value": run_config["session_uuid"]},
        {"name": "ORCHEST_SESSION_TYPE", "value": run_config["session_type"]},
        {"name": "ORCHEST_PIPELINE_UUID", "value": run_config["pipeline_uuid"]},
        {"name": "ORCHEST_PIPELINE_PATH", "value": _config.PIPELINE_FILE},
        {"name": "ORCHEST_PROJECT_UUID", "value": run_config["project_uuid"]},
        {"name": "ORCHEST_NAMESPACE", "value": _config.ORCHEST_NAMESPACE},
        {"name": "ORCHEST_CLUSTER", "value": _config.ORCHEST_CLUSTER},
    ]
    # Note that the order of concatenation matters, so that there is no
    # risk that the user overwrites internal variables accidentally.
    env_variables = user_env_variables + orchest_env_variables

    # Need to reference the ip because the local docker engine will run
    # the container, and if the image is missing it will prompt a pull
    # which will fail because the FQDN can't be resolved by the local
    # engine on the node. K8S_TODO: fix this.
    registry_ip = k8s_core_api.read_namespaced_service(
        _config.REGISTRY, _config.ORCHEST_NAMESPACE
    ).spec.cluster_ip
    # The image of the step is the registry address plus the image name.
    image = (
        registry_ip
        + "/"
        + run_config["env_uuid_to_image"][step.properties["environment"]]
    )

    if CONFIG_CLASS.SINGLE_NODE:
        # NOTE: In the single-node case we don't run an initContainer to
        # pre-pull images.
        task = {
            # "Name cannot begin with a digit when using either
            # 'depends' or 'dependencies'".
            "name": f'step-{step.properties["uuid"]}',
            "dependencies": [
                f'step-{pstep.properties["uuid"]}' for pstep in step.parents
            ],
            "restartPolicy": "Never",
            # NOTE: Should never need to pull given that the pipeline
            # run is scheduled on the only node in the cluster (which
            # thus has the image).
            "imagePullPolicy": "IfNotPresent",
            "env": env_variables,
            "image": image,
            "command": [
                "/orchest/bootscript.sh",
                "runnable",
                working_dir,
                project_relative_file_path,
            ],
            "resources": {"requests": {"cpu": _config.USER_CONTAINERS_CPU_SHARES}},
        }
    else:
        # This allows us to edit the container that argo runs for us.
        pod_spec_patch = json.dumps(
            {
                "terminationGracePeriodSeconds": 1,
                "containers": [
                    {
                        # NOTE: The `imagePullPolicy` is already set
                        # through the `orchest_values.yml` file for
                        # Argo.
                        "name": "main",
                        "env": env_variables,
                        "restartPolicy": "Never",
                    }
                ],
            },
        )

        task = {
            # "Name cannot begin with a digit when using either
            # 'depends' or 'dependencies'".
            "name": f'step-{step.properties["uuid"]}',
            "dependencies": [
                f'step-{pstep.properties["uuid"]}' for pstep in step.parents
            ],
            "template": "step",
            "arguments": {
                "parameters": [
                    {
                        # Used to keep track of the step when getting
                        # workflow status, since the name we have set is
                        # not reliable, argo will change it.
                        "name": "step_uuid",
                        "value": step.properties["uuid"],
                    },
                    {
                        "name": "image",
                        "value": image,
                    },
                    {"name": "working_dir", "value": working_dir},
                    {
                        "name": "project_relative_file_path",
                        "value": project_relative_file_path,
                    },
                    {"name": "pod_spec_patch", "value": pod_spec_patch},
                    {
                        # NOTE: only used by tests.
                        "name": "tests_uuid",
                        "value": step.properties["uuid"],
                    },
                    {
                        "name": "container_runtime",
                        "value": _config.CONTAINER_RUNTIME,
                    },
                    {
                        "name": "container_runtime_image",
                        "value": _config.CONTAINER_RUNTIME_IMAGE,
                    },
                ]
            },
        }

    return task


def _get_pipeline_argo_templates(
    entrypoint_name: str,
    volume_mounts: List[dict],
    pipeline: Pipeline,
    run_config: RunConfig,
) -> List[Dict[str, Any]]:
    # https://argoproj.github.io/argo-workflows/fields/#template
    if CONFIG_CLASS.SINGLE_NODE:
        templates = [
            {
                "name": entrypoint_name,
                "failFast": True,
                "retryStrategy": {"limit": "0", "backoff": {"maxDuration": "0s"}},
                "podSpecPatch": json.dumps(
                    {
                        "terminationGracePeriodSeconds": 1,
                    }
                ),
                # Security context for the Pod in which the containers
                # of the containerSet run.
                "securityContext": {
                    "runAsUser": 0,
                    "runAsGroup": int(os.environ.get("ORCHEST_HOST_GID", "1")),
                    "fsGroup": int(os.environ.get("ORCHEST_HOST_GID", "1")),
                },
                # NOTE: Argo only allows a "dag" or "steps" template to
                # reference another template, thus we just create
                # containerSpecs here.
                "containerSet": {
                    "retryStrategy": {"retries": 0},
                    "volumeMounts": volume_mounts,
                    "containers": [
                        _step_to_workflow_manifest_task(step, run_config)
                        for step in pipeline.steps
                    ],
                },
            },
        ]

    else:
        image_puller_manifest = get_init_container_manifest(
            "{{inputs.parameters.image}}",
            "{{inputs.parameters.container_runtime}}",
            "{{inputs.parameters.container_runtime_image}}",
        )

        # The first entry of this list is the definition of the DAG,
        # while the second entry is the step definition.
        templates = [
            {
                "name": entrypoint_name,
                "retryStrategy": {"limit": "0", "backoff": {"maxDuration": "0s"}},
                "dag": {
                    "failFast": True,
                    "tasks": [
                        _step_to_workflow_manifest_task(step, run_config)
                        for step in pipeline.steps
                    ],
                },
            },
            {
                "name": "step",
                "securityContext": {
                    "runAsUser": 0,
                    "runAsGroup": int(os.environ.get("ORCHEST_HOST_GID", "1")),
                    "fsGroup": int(os.environ.get("ORCHEST_HOST_GID", "1")),
                },
                "inputs": {
                    "parameters": [
                        {"name": param}
                        for param in [
                            "step_uuid",
                            "image",
                            "working_dir",
                            "project_relative_file_path",
                            "pod_spec_patch",
                            "tests_uuid",
                            "container_runtime",
                            "container_runtime_image",
                        ]
                    ]
                },
                "retryStrategy": {"limit": "0", "backoff": {"maxDuration": "0s"}},
                "container": {
                    "image": "{{inputs.parameters.image}}",
                    "command": [
                        "/orchest/bootscript.sh",
                        "runnable",
                        "{{inputs.parameters.working_dir}}",
                        "{{inputs.parameters.project_relative_file_path}}",
                    ],
                    "volumeMounts": volume_mounts,
                    "resources": {
                        "requests": {"cpu": _config.USER_CONTAINERS_CPU_SHARES}
                    },
                },
                "initContainers": [
                    image_puller_manifest,
                ],
                "podSpecPatch": "{{inputs.parameters.pod_spec_patch}}",
            },
        ]

    return templates


def _pipeline_to_workflow_manifest(
    session_uuid: str,
    workflow_name: str,
    pipeline: Pipeline,
    run_config: RunConfig,
) -> dict:
    volumes, volume_mounts = get_step_and_kernel_volumes_and_volume_mounts(
        userdir_pvc=run_config["userdir_pvc"],
        project_dir=run_config["project_dir"],
        pipeline_file=run_config["pipeline_path"],
        container_project_dir=_config.PROJECT_DIR,
        container_pipeline_file=_config.PIPELINE_FILE,
        container_runtime_socket=_config.CONTAINER_RUNTIME_SOCKET,
    )

    # these parameters will be fed by _step_to_workflow_manifest_task
    entrypoint_name = "pipeline"
    manifest = {
        "apiVersion": "argoproj.io/v1alpha1",
        "kind": "Workflow",
        "metadata": {
            "name": workflow_name,
            "labels": {
                "project_uuid": run_config["project_uuid"],
                "session_uuid": session_uuid,
            },
        },
        "spec": {
            "entrypoint": entrypoint_name,
            "volumes": volumes,
            # The celery task actually takes care of deleting the
            # workflow, this is just a failsafe.
            "ttlStrategy": {
                "secondsAfterCompletion": 1000,
                "secondsAfterSuccess": 1000,
                "secondsAfterFailure": 1000,
            },
            # NOTE: It would be "better" to set `dnsPolicy` to `None`
            # and specify the `search` directive in the `dnsConfig`
            # as to only search within the namespace that Orchest is
            # installed (and then on the internet). This reduced the
            # number of DNS queries, since we know that these are the
            # only two valid options when doing pipeline runs.
            "dnsPolicy": "ClusterFirst",
            "dnsConfig": {
                "options": [
                    {"name": "timeout", "value": "10"},  # 30 is max
                    {"name": "attempts", "value": "5"},  # 5 is max
                ],
            },
            "restartPolicy": "Never",
<<<<<<< HEAD
            # The first entry of this list is the definition of the DAG,
            # while the second entry is the step definition.
            "templates": [
                {
                    "name": "pipeline",
                    "retryStrategy": {"limit": "0", "backoff": {"maxDuration": "0s"}},
                    "dag": {
                        "failFast": True,
                        "tasks": [
                            _step_to_workflow_manifest_task(step, run_config)
                            for step in pipeline.steps
                        ],
                    },
                },
                {
                    "name": "step",
                    "securityContext": {
                        "runAsUser": 0,
                        "runAsGroup": int(os.environ.get("ORCHEST_HOST_GID")),
                        "fsGroup": int(os.environ.get("ORCHEST_HOST_GID")),
                    },
                    "inputs": {
                        "parameters": [
                            {"name": param}
                            for param in [
                                "step_uuid",
                                "image",
                                "working_dir",
                                "project_relative_file_path",
                                "pod_spec_patch",
                                "tests_uuid",
                                "container_runtime",
                                "container_runtime_image",
                            ]
                        ]
                    },
                    "retryStrategy": {"limit": "0", "backoff": {"maxDuration": "0s"}},
                    "container": {
                        "image": "{{inputs.parameters.image}}",
                        "command": [
                            "/orchest/bootscript.sh",
                            "runnable",
                            "{{inputs.parameters.working_dir}}",
                            "{{inputs.parameters.project_relative_file_path}}",
                        ],
                        "volumeMounts": volume_mounts,
                        "resources": {
                            "requests": {"cpu": _config.USER_CONTAINERS_CPU_SHARES}
                        },
                    },
                    "initContainers": [
                        image_puller_manifest,
                    ],
                    "podSpecPatch": "{{inputs.parameters.pod_spec_patch}}",
                },
            ],
=======
            "templates": _get_pipeline_argo_templates(
                entrypoint_name=entrypoint_name,
                volume_mounts=volume_mounts,
                pipeline=pipeline,
                run_config=run_config,
            ),
>>>>>>> 65f7b85d
        },
    }
    return manifest


def _is_step_allowed_to_run(
    step: PipelineStep,
    steps_to_finish: Set[PipelineStep],
) -> bool:
    """Returns whether the given step is allowed to run.

    Args:
        step: The step we are checking the run requirements for.
        steps_to_finish: The steps, part of a pipeline run, that have
            not yet finished (or started) executing.

    Returns:
        Have all incoming steps completed?

    """
    return all(s not in steps_to_finish for s in step.parents)


async def run_pipeline_workflow(
    session_uuid: str, task_id: str, pipeline: Pipeline, *, run_config: RunConfig
):
    async with aiohttp.ClientSession() as session:

        await update_status(
            "STARTED",
            task_id,
            session,
            type="pipeline",
            run_endpoint=run_config["run_endpoint"],
        )

        namespace = _config.ORCHEST_NAMESPACE

<<<<<<< HEAD
        steps_to_start = {step.properties["uuid"] for step in pipeline.steps}
=======
        steps_to_start = {step for step in pipeline.steps}
>>>>>>> 65f7b85d
        steps_to_finish = set(steps_to_start)
        had_failed_steps = False
        try:
            manifest = _pipeline_to_workflow_manifest(
                session_uuid, f"pipeline-run-task-{task_id}", pipeline, run_config
            )
            k8s_custom_obj_api.create_namespaced_custom_object(
                "argoproj.io", "v1alpha1", namespace, "workflows", body=manifest
            )

            while steps_to_finish:
                # Note: not async.
                resp = k8s_custom_obj_api.get_namespaced_custom_object(
                    "argoproj.io",
                    "v1alpha1",
                    namespace,
                    "workflows",
                    f"pipeline-run-task-{task_id}",
                )
                workflow_nodes: dict = resp.get("status", {}).get("nodes", {})
                for argo_node in workflow_nodes.values():
                    if CONFIG_CLASS.SINGLE_NODE:
                        if argo_node.get("type", "") != "Container":
                            continue

                        # Argo doesn't allow to work with templates for
                        # a containerSet. Thus we fall back to the name
                        # we gave to steps, which includes its uuid.
                        step_uuid = argo_node.get("displayName")
                        if step_uuid is None:
                            # Should never happen.
                            raise Exception(
                                "Did not find `displayName` in Argo workflow node:"
                                f" {argo_node}."
                            )
                        else:
                            step_uuid = step_uuid.replace("step-", "")

                    else:
                        # The nodes includes the entire "pipeline" node
                        if argo_node["templateName"] != "step":
                            continue
                        # The step was not run because the workflow
                        # failed.
                        if "inputs" not in argo_node:
                            continue
                        if argo_node.get("type", "") != "Pod":
                            continue

                        for param in argo_node["inputs"]["parameters"]:
                            if param["name"] == "step_uuid":
                                step_uuid = param["value"]
                                break
                        else:
                            # Should never happen.
                            raise Exception(
                                "Did not find `step_uuid` in parameters of Argo node:"
                                f" {argo_node}."
                            )

                    pipeline_step = pipeline.get_step(step_uuid)
                    argo_node_status = argo_node["phase"]
                    argo_node_message = argo_node.get("message", "")
                    step_status_update = None

                    # Argo does not fail a step if the container is
                    # stuck in a waiting state. Doesn't look like the
                    # pull backoff behavior can be tuned.
                    if argo_node_status in ["Pending", "Running"] and (
                        "ImagePullBackOff" in argo_node_message
                        or "ErrImagePull" in argo_node_message
                    ):
                        step_status_update = "FAILURE"

                    elif (
                        argo_node_status == "Running"
                        and pipeline_step in steps_to_start
                        # Strictly speaking only needed in single-node
                        # context as otherwise Argo takes care of
                        # correctly putting a Step in "Running".
                        and _is_step_allowed_to_run(pipeline_step, steps_to_finish)
                    ):
                        step_status_update = "STARTED"
                        steps_to_start.remove(pipeline_step)

                    elif (
                        argo_node_status in ["Succeeded", "Failed", "Error"]
                        and pipeline_step in steps_to_finish
                    ):
                        step_status_update = {
                            "Succeeded": "SUCCESS",
                            "Failed": "FAILURE",
                            "Error": "FAILURE",
                        }[argo_node_status]

                    if step_status_update is not None:
                        if step_status_update == "FAILURE":
                            had_failed_steps = True

                        if step_status_update in ["FAILURE", "ABORTED", "SUCCESS"]:
                            steps_to_finish.remove(pipeline_step)
                            if pipeline_step in steps_to_start:
                                steps_to_start.remove(pipeline_step)

                        await update_status(
                            step_status_update,
                            task_id,
                            session,
                            type="step",
                            run_endpoint=run_config["run_endpoint"],
                            uuid=step_uuid,
                        )

                if not steps_to_finish or had_failed_steps:
                    break

                if AbortableAsyncResult(task_id).is_aborted():
                    break

                async with session.get(
                    f'{CONFIG_CLASS.ORCHEST_API_ADDRESS}/{run_config["run_endpoint"]}'
                    f"/{task_id}"
                ) as response:
                    run_status = await response.json()
                    # Might not be there if it has been deleted.
                    if run_status.get("status", "ABORTED") in [
                        "SUCCESS",
                        "FAILURE",
                        "ABORTED",
                    ]:
                        break

                await asyncio.sleep(0.25)

            for pipeline_step in steps_to_finish:
                await update_status(
                    "ABORTED",
                    task_id,
                    session,
                    type="step",
                    run_endpoint=run_config["run_endpoint"],
                    uuid=pipeline_step.properties["uuid"],
                )

            pipeline_status = "SUCCESS" if not had_failed_steps else "FAILURE"
            await update_status(
                pipeline_status,
                task_id,
                session,
                type="pipeline",
                run_endpoint=run_config["run_endpoint"],
            )

        except Exception as e:
            logger.error(e)
<<<<<<< HEAD
            for step_uuid in steps_to_finish:
=======
            for pipeline_step in steps_to_finish:
>>>>>>> 65f7b85d
                await update_status(
                    "ABORTED",
                    task_id,
                    session,
                    type="step",
                    run_endpoint=run_config["run_endpoint"],
<<<<<<< HEAD
                    uuid=step_uuid,
=======
                    uuid=pipeline_step.properties["uuid"],
>>>>>>> 65f7b85d
                )
            await update_status(
                "FAILURE",
                task_id,
                session,
                type="pipeline",
                run_endpoint=run_config["run_endpoint"],
            )<|MERGE_RESOLUTION|>--- conflicted
+++ resolved
@@ -702,71 +702,12 @@
                 ],
             },
             "restartPolicy": "Never",
-<<<<<<< HEAD
-            # The first entry of this list is the definition of the DAG,
-            # while the second entry is the step definition.
-            "templates": [
-                {
-                    "name": "pipeline",
-                    "retryStrategy": {"limit": "0", "backoff": {"maxDuration": "0s"}},
-                    "dag": {
-                        "failFast": True,
-                        "tasks": [
-                            _step_to_workflow_manifest_task(step, run_config)
-                            for step in pipeline.steps
-                        ],
-                    },
-                },
-                {
-                    "name": "step",
-                    "securityContext": {
-                        "runAsUser": 0,
-                        "runAsGroup": int(os.environ.get("ORCHEST_HOST_GID")),
-                        "fsGroup": int(os.environ.get("ORCHEST_HOST_GID")),
-                    },
-                    "inputs": {
-                        "parameters": [
-                            {"name": param}
-                            for param in [
-                                "step_uuid",
-                                "image",
-                                "working_dir",
-                                "project_relative_file_path",
-                                "pod_spec_patch",
-                                "tests_uuid",
-                                "container_runtime",
-                                "container_runtime_image",
-                            ]
-                        ]
-                    },
-                    "retryStrategy": {"limit": "0", "backoff": {"maxDuration": "0s"}},
-                    "container": {
-                        "image": "{{inputs.parameters.image}}",
-                        "command": [
-                            "/orchest/bootscript.sh",
-                            "runnable",
-                            "{{inputs.parameters.working_dir}}",
-                            "{{inputs.parameters.project_relative_file_path}}",
-                        ],
-                        "volumeMounts": volume_mounts,
-                        "resources": {
-                            "requests": {"cpu": _config.USER_CONTAINERS_CPU_SHARES}
-                        },
-                    },
-                    "initContainers": [
-                        image_puller_manifest,
-                    ],
-                    "podSpecPatch": "{{inputs.parameters.pod_spec_patch}}",
-                },
-            ],
-=======
             "templates": _get_pipeline_argo_templates(
                 entrypoint_name=entrypoint_name,
                 volume_mounts=volume_mounts,
                 pipeline=pipeline,
                 run_config=run_config,
             ),
->>>>>>> 65f7b85d
         },
     }
     return manifest
@@ -805,11 +746,7 @@
 
         namespace = _config.ORCHEST_NAMESPACE
 
-<<<<<<< HEAD
         steps_to_start = {step.properties["uuid"] for step in pipeline.steps}
-=======
-        steps_to_start = {step for step in pipeline.steps}
->>>>>>> 65f7b85d
         steps_to_finish = set(steps_to_start)
         had_failed_steps = False
         try:
@@ -965,22 +902,14 @@
 
         except Exception as e:
             logger.error(e)
-<<<<<<< HEAD
             for step_uuid in steps_to_finish:
-=======
-            for pipeline_step in steps_to_finish:
->>>>>>> 65f7b85d
                 await update_status(
                     "ABORTED",
                     task_id,
                     session,
                     type="step",
                     run_endpoint=run_config["run_endpoint"],
-<<<<<<< HEAD
                     uuid=step_uuid,
-=======
-                    uuid=pipeline_step.properties["uuid"],
->>>>>>> 65f7b85d
                 )
             await update_status(
                 "FAILURE",
