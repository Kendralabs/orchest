--- conflicted
+++ resolved
@@ -56,14 +56,10 @@
 
     """
     statements = []
-<<<<<<< HEAD
     statements.append(f"FROM orchest/jupyter-server:{CONFIG_CLASS.ORCHEST_VERSION}")
-=======
-    statements.append("FROM orchest/jupyter-server:latest")
     # Create a layer (apparently helps with buildkit caching base image
     # layers). Also helps with logs (see _build_image).
     statements.append("RUN echo orchest")
->>>>>>> 0f1d2d5a
     statements.append(f'WORKDIR {os.path.join("/", work_dir)}')
 
     statements.append("COPY . .")
