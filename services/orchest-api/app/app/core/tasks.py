import asyncio
import copy
import json
import os
import shutil
from typing import Dict, List, Optional, Union

import aiohttp
from celery import Task
from celery.contrib.abortable import AbortableAsyncResult, AbortableTask
from celery.utils.log import get_task_logger

<<<<<<< HEAD
from _orchest.internals.utils import get_k8s_namespace_name
=======
from _orchest.internals.utils import copytree
>>>>>>> 016346ab
from app import create_app
from app.celery_app import make_celery
from app.connections import k8s_custom_obj_api
from app.core.environment_builds import build_environment_task
from app.core.jupyter_builds import build_jupyter_task
from app.core.pipelines import Pipeline, run_pipeline_workflow
from app.core.sessions import launch_noninteractive_session
<<<<<<< HEAD
from app.types import PipelineDefinition, RunConfig
=======
>>>>>>> 016346ab
from config import CONFIG_CLASS

logger = get_task_logger(__name__)

# TODO: create_app is called twice, meaning create_all (create
# databases) is called twice, which means celery-worker needs the
# /userdir bind to access the DB which is probably not a good idea.
# create_all should only be called once per app right?
celery = make_celery(create_app(CONFIG_CLASS, use_db=False), use_backend_db=True)


# This will not work yet, because Celery does not yet support asyncio
# tasks. In Celery 5.0 however this should be possible.
# https://stackoverflow.com/questions/39815771/how-to-combine-celery-with-asyncio
class APITask(Task):
    """

    Idea:
        Make the aiohttp.ClientSession persistent. Then we get:

        "So if you’re making several requests to the same host, the
        underlying TCP connection will be reused, which can result in a
        significant performance increase."

    Recources:
        https://docs.celeryproject.org/en/master/userguide/tasks.html#instantiation
    """

    _session = None

    async def get_clientsession(self):
        return await aiohttp.ClientSession()

    @property
    async def session(self):
        """
        TODO:
            Think about how to create this property since await in a
            property is not according to PEP8
            https://stackoverflow.com/questions/54984337/how-should-you-create-properties-when-using-asyncio

            Possibility:
            https://async-property.readthedocs.io/en/latest/readme.html
        """
        if self._session is None:
            self._session = await self.get_clientsession()
        return self._session


<<<<<<< HEAD
async def get_run_status(
    task_id: str,
    type: str,
    run_endpoint: str,
    uuid: Optional[str] = None,
) -> Any:

    base_url = f"{CONFIG_CLASS.ORCHEST_API_ADDRESS}/{run_endpoint}/{task_id}"

    if type == "step":
        url = f"{base_url}/{uuid}"

    elif type == "pipeline":
        url = base_url

    async with aiohttp.ClientSession() as session:
        async with session.get(url) as response:
            return await response.json()


async def run_pipeline_async(
    session_uuid: str, run_config: RunConfig, pipeline: Pipeline, task_id: str
):
=======
async def run_pipeline_async(run_config, pipeline, task_id):
>>>>>>> 016346ab
    try:
        await run_pipeline_workflow(
            session_uuid, task_id, pipeline, run_config=run_config
        )
    except Exception as e:
        logger.error(e)
        raise
    finally:
        # We get here either because the task was successful or was
        # aborted, in any case, delete the workflow.
        k8s_custom_obj_api.delete_namespaced_custom_object(
            "argoproj.io",
            "v1alpha1",
            get_k8s_namespace_name(session_uuid),
            "workflows",
            f"pipeline-run-task-{task_id}",
        )

    # The celery task has completed successfully. This is not
    # related to the success or failure of the pipeline itself.
    return "SUCCESS"


@celery.task(bind=True, base=AbortableTask)
def run_pipeline(
    self,
    pipeline_definition: PipelineDefinition,
    run_config: RunConfig,
    session_uuid: str,
    task_id: Optional[str] = None,
) -> str:
    """Runs a pipeline partially.

    A partial run is described by the pipeline definition The
    call-order of the steps is always preserved, e.g. a --> b then a
    will always be run before b.

    Args:
        pipeline_definition: a json description of the pipeline.
        run_config: configuration of the run for the compute backend.

    Returns:
        Status of the pipeline run. "FAILURE" or "SUCCESS".

    """
    # Get the pipeline to run.
    pipeline = Pipeline.from_json(pipeline_definition)

    # TODO: don't think this task_id is needed anymore. It was
    #       introduced as part of the scheduled runs which we don't use
    #       anymore.
    # Run the subgraph in parallel. And pass the id of the AsyncResult
    # object.
    # TODO: The commented line below is once we can introduce sessions.
    # session = run_pipeline.session
    task_id = task_id if task_id is not None else self.request.id

    # TODO: could make the celery task fail in case the pipeline run
    # failed. Although the run did complete successfully from a task
    # scheduler perspective.
    # https://stackoverflow.com/questions/7672327/how-to-make-a-celery-task-fail-from-within-the-task
    return asyncio.run(run_pipeline_async(session_uuid, run_config, pipeline, task_id))


@celery.task(bind=True, base=AbortableTask)
def start_non_interactive_pipeline_run(
    self,
    job_uuid,
    project_uuid,
    pipeline_definition: PipelineDefinition,
    run_config: Dict[str, Union[str, Dict[str, str]]],
) -> str:
    """Starts a non-interactive pipeline run.

    It is a pipeline run that is part of a job.

    Args:
        job_uuid: UUID of the job.
        project_uuid: UUID of the project.
        pipeline_definition: A json description of the pipeline.
        run_config: Configuration of the run for the compute backend.
            Example: {
                'host_user_dir': '/home/../userdir',
                'project_dir': '/home/../pipelines/uuid',
                'env_uuid_docker_id_mappings': {
                    'b6527b0b-bfcc-4aff-91d1-37f9dfd5d8e8':
                        'sha256:61f82126945bb25dd85d6a5b122a1815df1c0c5f91621089cde0938be4f698d4'
                }
            }

    Returns:
        Status of the pipeline run. "FAILURE" or "SUCCESS".

    """
    pipeline_uuid = pipeline_definition["uuid"]

    job_dir = os.path.join("/userdir", "jobs", project_uuid, pipeline_uuid, job_uuid)
    snapshot_dir = os.path.join(job_dir, "snapshot")
    run_dir = os.path.join(job_dir, self.request.id)

    # Copy the contents of `snapshot_dir` to the new (not yet existing
    # folder) `run_dir`. No need to use_gitignore since the snapshot
    # was copied with use_gitignore=True.
    copytree(snapshot_dir, run_dir, use_gitignore=False)

    # Update the `run_config` for the interactive pipeline run. The
    # pipeline run should execute on the `run_dir` as its
    # `project_dir`. Note that the `project_dir` inside the
    # `run_config` has to be the abs path w.r.t. the host because it is
    # used by the `docker.sock` when mounting the dir to the container
    # of a step.
    host_userdir = run_config["host_user_dir"]
    host_base_user_dir = os.path.split(host_userdir)[0]

    # For non interactive runs the session uuid is equal to the task
    # uuid, which is actually the pipeline run uuid.
    session_uuid = self.request.id
    run_config["session_uuid"] = session_uuid
    run_config["session_type"] = "noninteractive"
    run_config["pipeline_uuid"] = pipeline_uuid
    run_config["project_uuid"] = project_uuid
    # To join the paths, the `run_dir` cannot start with `/userdir/...`
    # but should start as `userdir/...`
    run_config["project_dir"] = os.path.join(host_base_user_dir, run_dir[1:])
    run_config["run_endpoint"] = f"jobs/{job_uuid}"

    # Overwrite the `pipeline.json`, that was copied from the snapshot,
    # with the new `pipeline.json` that contains the new parameters for
    # every step.
    pipeline_json = os.path.join(run_dir, run_config["pipeline_path"])
    with open(pipeline_json, "w") as f:
        json.dump(pipeline_definition, f, indent=4, sort_keys=True)

    # Note that run_config contains user_env_variables, which is of
    # interest for the session_config.
    session_config = copy.deepcopy(run_config)
    session_config.pop("env_uuid_docker_id_mappings")
    session_config.pop("run_endpoint")
    session_config["host_userdir"] = host_userdir
    session_config["services"] = pipeline_definition.get("services", {})
    session_config["env_uuid_docker_id_mappings"] = run_config[
        "env_uuid_docker_id_mappings"
    ]

    with launch_noninteractive_session(
        session_uuid,
        session_config,
        lambda: AbortableAsyncResult(session_uuid).is_aborted(),
    ):
        status = run_pipeline(
            pipeline_definition,
            run_config,
            session_uuid,
            task_id=self.request.id,
        )

    return status


# Note: cannot use ignore_result and also AsyncResult to abort
# https://stackoverflow.com/questions/9034091/how-to-check-task-status-in-celery
# @celery.task(bind=True, ignore_result=True)
@celery.task(bind=True, base=AbortableTask)
def build_environment(
    self,
    project_uuid,
    environment_uuid,
    project_path,
) -> str:
    """Builds an environment, producing a new image in the docker env.

    Args:
        project_uuid: UUID of the project.
        environment_uuid: UUID of the environment.
        project_path: Path to the project.

    Returns:
        Status of the environment build.

    """

    return build_environment_task(
        self.request.id, project_uuid, environment_uuid, project_path
    )


# Note: cannot use ignore_result and also AsyncResult to abort
# https://stackoverflow.com/questions/9034091/how-to-check-task-status-in-celery
# @celery.task(bind=True, ignore_result=True)
@celery.task(bind=True, base=AbortableTask)
def build_jupyter(
    self,
) -> str:
    """Builds Jupyter image, producing a new image in the docker env.

    Returns:
        Status of the environment build.

    """

    return build_jupyter_task(self.request.id)


@celery.task(bind=True, base=AbortableTask)
def delete_job_pipeline_run_directories(
    self,
    project_uuid: str,
    pipeline_uuid: str,
    job_uuid: str,
    pipeline_run_uuids: List[str],
) -> str:
    """Deletes a list of job pipeline run directories given uuids."""
    job_dir = os.path.join("/userdir", "jobs", project_uuid, pipeline_uuid, job_uuid)
    for uuid in pipeline_run_uuids:
        shutil.rmtree(os.path.join(job_dir, uuid), ignore_errors=True)

    return "SUCCESS"<|MERGE_RESOLUTION|>--- conflicted
+++ resolved
@@ -10,11 +10,7 @@
 from celery.contrib.abortable import AbortableAsyncResult, AbortableTask
 from celery.utils.log import get_task_logger
 
-<<<<<<< HEAD
-from _orchest.internals.utils import get_k8s_namespace_name
-=======
-from _orchest.internals.utils import copytree
->>>>>>> 016346ab
+from _orchest.internals.utils import copytree, get_k8s_namespace_name
 from app import create_app
 from app.celery_app import make_celery
 from app.connections import k8s_custom_obj_api
@@ -22,10 +18,7 @@
 from app.core.jupyter_builds import build_jupyter_task
 from app.core.pipelines import Pipeline, run_pipeline_workflow
 from app.core.sessions import launch_noninteractive_session
-<<<<<<< HEAD
 from app.types import PipelineDefinition, RunConfig
-=======
->>>>>>> 016346ab
 from config import CONFIG_CLASS
 
 logger = get_task_logger(__name__)
@@ -75,33 +68,9 @@
         return self._session
 
 
-<<<<<<< HEAD
-async def get_run_status(
-    task_id: str,
-    type: str,
-    run_endpoint: str,
-    uuid: Optional[str] = None,
-) -> Any:
-
-    base_url = f"{CONFIG_CLASS.ORCHEST_API_ADDRESS}/{run_endpoint}/{task_id}"
-
-    if type == "step":
-        url = f"{base_url}/{uuid}"
-
-    elif type == "pipeline":
-        url = base_url
-
-    async with aiohttp.ClientSession() as session:
-        async with session.get(url) as response:
-            return await response.json()
-
-
 async def run_pipeline_async(
     session_uuid: str, run_config: RunConfig, pipeline: Pipeline, task_id: str
 ):
-=======
-async def run_pipeline_async(run_config, pipeline, task_id):
->>>>>>> 016346ab
     try:
         await run_pipeline_workflow(
             session_uuid, task_id, pipeline, run_config=run_config
