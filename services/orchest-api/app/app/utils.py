import logging
import time
import uuid
from collections import ChainMap
from copy import deepcopy
from datetime import datetime
<<<<<<< HEAD
from typing import Container, Dict, Iterable, List, Optional, Tuple, Union
=======
from typing import Container, Dict, Iterable, List, Optional, Union
>>>>>>> f1cd013e

from celery.utils.log import get_task_logger
from flask import current_app
from flask_restx import Model, Namespace
from flask_sqlalchemy import Pagination
from kubernetes import client as k8s_client
<<<<<<< HEAD
from sqlalchemy import or_, text
from sqlalchemy.dialects.postgresql import insert
=======
from sqlalchemy import and_, desc, or_, text
>>>>>>> f1cd013e
from sqlalchemy.orm import query, undefer

import app.models as models
from _orchest.internals import config as _config
from _orchest.internals import errors as _errors
from app import errors as self_errors
from app import schema
<<<<<<< HEAD
from app.celery_app import make_celery
from app.connections import db, k8s_core_api
=======
from app.connections import k8s_core_api
>>>>>>> f1cd013e
from config import CONFIG_CLASS


def get_logger() -> logging.Logger:
    try:
        return current_app.logger
    except Exception:
        pass
    return get_task_logger(__name__)


logger = get_logger()


def register_schema(api: Namespace) -> Namespace:
    all_models = [
        getattr(schema, attr)
        for attr in dir(schema)
        if isinstance(getattr(schema, attr), Model)
    ]

    # TODO: only a subset of all models should be registered.
    for model in all_models:
        api.add_model(model.name, model)

    return api


def update_status_db(
    status_update: Dict[str, str], model: Model, filter_by: Dict[str, str]
) -> None:
    """Updates the status attribute of particular entry in the database.

    An entity that has already reached an end state, i.e. FAILURE,
    SUCCESS, ABORTED, will not be updated. This is to avoid race
    conditions.

    Args:
        status_update: The new status {'status': 'STARTED'}.
        model: Database model to update the status of. Assumed to have a
            status column mapping to a string.
        filter_by: The filter to query the exact resource for which to
            update its status.

    Returns:
        True if at least 1 row was updated, false otherwise.

    """
    data = status_update

    if data["status"] == "STARTED":
        data["started_time"] = datetime.fromisoformat(data["started_time"])
    elif data["status"] in ["SUCCESS", "FAILURE"]:
        data["finished_time"] = datetime.fromisoformat(data["finished_time"])

    res = (
        model.query.filter_by(**filter_by)
        .filter(
            # This implies that an entity cannot be furtherly updated
            # once it reaches an "end state", i.e. FAILURE, SUCCESS,
            # ABORTED. This helps avoiding race conditions given by the
            # orchest-api and a celery task trying to update the same
            # entity concurrently, for example when a task is aborted.
            model.status.in_(["PENDING", "STARTED"])
        )
        .update(
            data,
            # https://docs.sqlalchemy.org/en/14/orm/session_basics.html#orm-expression-update-delete
            # The default "evaluate" is not reliable, because depending
            # on the complexity of the model sqlalchemy might not have a
            # working implementation, in that case it will raise an
            # exception. From the docs:
            # For UPDATE or DELETE statements with complex criteria, the
            # 'evaluate' strategy may not be able to evaluate the
            # expression in Python and will raise an error.
            synchronize_session="fetch",
        )
    )

    return bool(res)


def get_proj_pip_env_variables(project_uuid: str, pipeline_uuid: str) -> Dict[str, str]:
    """

    Args:
        project_uuid:
        pipeline_uuid:

    Returns:
        Environment variables resulting from the merge of the project
        and pipeline environment variables, giving priority to pipeline
        variables, e.g. they override project variables.
    """
    project_env_vars = (
        models.Project.query.options(undefer(models.Project.env_variables))
        .filter_by(uuid=project_uuid)
        .one()
        .env_variables
    )
    pipeline_env_vars = (
        models.Pipeline.query.options(undefer(models.Pipeline.env_variables))
        .filter_by(project_uuid=project_uuid, uuid=pipeline_uuid)
        .one()
        .env_variables
    )
    return {**project_env_vars, **pipeline_env_vars}


def page_to_pagination_data(pagination: Pagination) -> dict:
    """Pagination to a dictionary containing data of interest.

    Essentially a preprocessing step before marshalling.
    """
    return {
        "has_next_page": pagination.has_next,
        "has_prev_page": pagination.has_prev,
        "next_page_num": pagination.next_num,
        "prev_page_num": pagination.prev_num,
        "items_per_page": pagination.per_page,
        "items_in_this_page": len(pagination.items),
        "total_items": pagination.total,
        "total_pages": pagination.pages,
    }


def wait_for_pod_status(
    name: str,
    namespace: str,
    expected_statuses: Union[Container[str], Iterable[str]],
    max_retries: Optional[int] = 100,
) -> None:
    """Waits for a pod to get to one of the expected statuses.

    Safe to use when the pod doesn't exist yet, e.g. because it's being
    created.

    Args:
        name: name of the pod
        namespace: namespace of the pod
        expected_statuses: One of the statuses that the pod is expected
            to reach. Upon reaching one of these statuses the function
            will return. Possiblie entries are: Pending, Running,
            Succeeded, Failed, Unknown, which are the possible values
            of pod.status.phase.
        max_retries: Max number of times to poll, 1 second per retry. If
            None, the function will poll indefinitely.

    Raises:
        PodNeverReachedExpectedStatusError:

    """

    while max_retries is None or max_retries > 0:
        max_retries = max_retries - 1
        try:
            resp = k8s_core_api.read_namespaced_pod(name=name, namespace=namespace)
        except k8s_client.ApiException as e:
            if e.status != 404:
                raise
            time.sleep(1)
        else:
            status = resp.status.phase
            if status in expected_statuses:
                break
        time.sleep(1)
    else:
        raise self_errors.PodNeverReachedExpectedStatusError()


def fuzzy_filter_non_interactive_pipeline_runs(
    query: query,
    fuzzy_filter: str,
) -> query:

    fuzzy_filter = fuzzy_filter.lower().strip().split()
    # Quote terms to avoid operators like ! leading to syntax errors and
    # to avoid funny injections.
    fuzzy_filter = [f"''{token}'':*" for token in fuzzy_filter]
    fuzzy_filter = " & ".join(fuzzy_filter)
    # sqlalchemy is erroneously considering the query created through
    # func.to_tsquery invalid.
    fuzzy_filter = f"to_tsquery('simple', '{fuzzy_filter}')"

    filters = [
        models.NonInteractivePipelineRun._NonInteractivePipelineRun__text_search_vector.op(  # noqa
            "@@"
        )(
            text(fuzzy_filter)
        ),
    ]
    query = query.filter(or_(*filters))

    return query


def get_active_custom_jupyter_images() -> List[models.JupyterImage]:
    """Returns the list of active jupyter images, sorted by tag DESC."""
    custom_image = (
        models.JupyterImage.query.filter(
            models.JupyterImage.marked_for_removal.is_(False),
            # Only allow an image that matches this orchest cluster
            # version.
            models.JupyterImage.base_image_version == CONFIG_CLASS.ORCHEST_VERSION,
        )
        .order_by(desc(models.JupyterImage.tag))
        .all()
    )
    return custom_image


def get_jupyter_server_image_to_use() -> str:
    active_custom_images = get_active_custom_jupyter_images()
    if active_custom_images:
        custom_image = active_custom_images[0]
        # K8S_TODO
        registry_ip = k8s_core_api.read_namespaced_service(
            _config.REGISTRY, _config.ORCHEST_NAMESPACE
        ).spec.cluster_ip
        return f"{registry_ip}/{_config.JUPYTER_IMAGE_NAME}:{custom_image.tag}"
    else:
        return f"orchest/jupyter-server:{CONFIG_CLASS.ORCHEST_VERSION}"


def mark_custom_jupyter_images_to_be_removed() -> None:
    """Marks custom jupyter images to be removed.

    The JupyterImage.marked_for_removal flag is set to True, based on
    this, said image won't be considered as active and thus won't be
    used to start a jupyter server, and will be deleted by both nodes
    and the registry.

    Note: this function does not commit, it's responsibility of the
    caller to do so.

    """
    logger.info("Marking custom jupyter images for removal.")
    images_to_be_removed = models.JupyterImage.query.with_for_update().filter(
        models.JupyterImage.marked_for_removal.is_(False)
    )

    # Only consider the latest valid image as active. This is because
    # to build a jupyter server image you need to stop all sessions, so
    # we know that only the latest could be in use.
    latest_custom_image = (
        models.JupyterImage.query.filter(
            models.JupyterImage.marked_for_removal.is_(False),
            # Only allow an image that matches this orchest cluster
            # version.
            models.JupyterImage.base_image_version == CONFIG_CLASS.ORCHEST_VERSION,
        )
        .order_by(desc(models.JupyterImage.tag))
        .first()
    )
    if latest_custom_image is not None:
        images_to_be_removed = images_to_be_removed.filter(
            or_(
                and_(
                    # Don't remove the latest valid image.
                    models.JupyterImage.tag < latest_custom_image.tag,
                    # Can't delete an image from the registry if it has
                    # the same digest of an active image.
                    models.JupyterImage.digest != latest_custom_image.digest,
                ),
                models.JupyterImage.base_image_version != CONFIG_CLASS.ORCHEST_VERSION,
            )
        )
    else:
<<<<<<< HEAD
        return f"orchest/jupyter-server:{CONFIG_CLASS.ORCHEST_VERSION}"


def _set_celery_worker_parallelism_at_runtime(
    worker: str, current_parallelism: int, new_parallelism: int
) -> bool:
    """Set the parallelism of a celery worker at runtime.

    Args:
        worker: Name of the worker.
        current_parallelism: Current parallelism level.
        new_parallelism: New parallelism level.

    Returns:
        True if the parallelism level could be changed, False otherwise.
        Only allows to increase parallelism, the reason is that celery
        won't gracefully decrease the parallelism level if it's not
        possible because processes are busy with a task.
    """
    if current_parallelism is None or new_parallelism is None:
        return False
    if new_parallelism < current_parallelism:
        return False
    if current_parallelism == new_parallelism:
        return True

    # We don't query the celery-worker and rely on arguments because the
    # worker might take some time to spawn new processes, leading to
    # race conditions.
    celery = make_celery(current_app)
    worker = f"celery@{worker}"
    celery.control.pool_grow(new_parallelism - current_parallelism, [worker])
    return True


def _get_worker_parallelism(worker: str) -> int:
    celery = make_celery(current_app)
    worker = f"celery@{worker}"
    stats = celery.control.inspect([worker]).stats()
    return len(stats[worker]["pool"]["processes"])


def _set_job_runs_parallelism_at_runtime(
    current_parallellism: int, new_parallelism: int
) -> bool:
    return _set_celery_worker_parallelism_at_runtime(
        "worker-jobs",
        current_parallellism,
        new_parallelism,
    )


def _set_interactive_runs_parallelism_at_runtime(
    current_parallelism: int, new_parallelism: int
) -> bool:
    return _set_celery_worker_parallelism_at_runtime(
        "worker-interactive",
        current_parallelism,
        new_parallelism,
    )


class OrchestSettings:
    _cloud = _config.CLOUD

    # Defines default values for all supported configuration options.
    _config_values = {
        "MAX_JOB_RUNS_PARALLELISM": {
            "default": 1,
            "type": int,
            "condition": lambda x: 0 < x <= 25,
            "condition-msg": "within the range [1, 25]",
            # Will return True if it could apply changes on the fly,
            # False otherwise.
            "apply-runtime-changes-function": _set_job_runs_parallelism_at_runtime,
        },
        "MAX_INTERACTIVE_RUNS_PARALLELISM": {
            "default": 1,
            "type": int,
            "condition": lambda x: 0 < x <= 25,
            "condition-msg": "within the range [1, 25]",
            "apply-runtime-changes-function": _set_interactive_runs_parallelism_at_runtime,  # noqa
        },
        "AUTH_ENABLED": {
            "default": False,
            "type": bool,
            "condition": None,
            "apply-runtime-changes-function": lambda prev, new: False,
        },
        "TELEMETRY_DISABLED": {
            "default": False,
            "type": bool,
            "condition": None,
            "apply-runtime-changes-function": lambda prev, new: False,
        },
        "TELEMETRY_UUID": {
            "default": str(uuid.uuid4()),
            "type": str,
            "requires-restart": True,
            "condition": None,
            "apply-runtime-changes-function": lambda prev, new: False,
        },
        "INTERCOM_USER_EMAIL": {
            "default": "johndoe@example.org",
            "type": str,
            "condition": None,
            "apply-runtime-changes-function": lambda prev, new: False,
        },
    }
    _cloud_unmodifiable_config_opts = [
        "TELEMETRY_UUID",
        "TELEMETRY_DISABLED",
        "AUTH_ENABLED",
        "INTERCOM_USER_EMAIL",
    ]

    def __init__(self) -> None:
        """Manages the user orchest settings.

        Uses a collections.ChainMap under the hood to provide fallback
        to default values where needed. And when running with `--cloud`,
        it won't allow you to update config values of the keys defined
        in `self._cloud_unmodifiable_config_opts`.

        Example:
            >>> config = OrchestSettings()
            >>> # Set the current config to a new one.
            >>> config.set(new_config)
            >>> # Save the updated (and automatically validated) config
            >>> # to disk.
            >>> requires_orchest_restart = config.save(flask_app=app)
            >>> # Just an example output.
            >>> requres_orchest_restart
            ... ["MAX_INTERACTIVE_RUNS_PARALLELISM"]

        """
        unmodifiable_config, current_config = self._get_current_configs()
        defaults = {k: val["default"] for k, val in self._config_values.items()}

        self._values = ChainMap(unmodifiable_config, current_config, defaults)

    def as_dict(self) -> dict:
        # Flatten into regular dictionary.
        return dict(self._values)

    def save(self, flask_app=None) -> Optional[List[str]]:
        """Saves the state to the database.

        Args:
            flask_app (flask.Flask): Uses the `flask_app.config` to
                determine whether Orchest needs to be restarted for the
                global config changes to take effect or if some settings
                can be updated at runtime.

        Returns:
            * `None` if no `flask_app` is given.
            * List of changed config options that require an Orchest
              restart to take effect.
            * Empty list otherwise.

        """
        settings_as_dict = self.as_dict()

        # Upsert entries.
        stmt = insert(models.Setting).values(
            [dict(name=k, value={"value": v}) for k, v in settings_as_dict.items()]
        )
        stmt = stmt.on_conflict_do_update(
            index_elements=[models.Setting.name], set_=dict(value=stmt.excluded.value)
        )
        db.session.execute(stmt)

        # Delete settings that are not part of the new configuration.
        models.Setting.query.filter(
            models.Setting.name.not_in(list(settings_as_dict.keys()))
        ).delete()

        db.session.commit()

        if flask_app is None:
            return

        return self._apply_runtime_changes(flask_app, settings_as_dict)

    def update(self, d: dict) -> None:
        """Updates the current config values.

        Under the hood it just calls `dict.update` on the current config
        dict.

        Raises:
            TypeError: The values of the dictionary that correspond to
                supported config values have incorrect types.
            ValueError: The values of the dictionary that correspond to
                supported config values have incorrect values. E.g.
                maximum parallelism has to be greater or equal to one.

        """
        try:
            self._validate_dict(d)
        except (TypeError, ValueError) as e:
            current_app.logger.error(
                "Tried to update global Orchest config with incorrect types or values."
            )
            raise e
        else:
            self._values.maps[1].update(d)

    def set(self, d: dict) -> None:
        """Overwrites the current config with the given dict.

        Raises:
            TypeError: The values of the dictionary that correspond to
                supported config values have incorrect types.
            ValueError: The values of the dictionary that correspond to
                supported config values have incorrect values. E.g.
                maximum parallelism has to be greater or equal to one.

        """
        try:
            self._validate_dict(d)
        except (TypeError, ValueError) as e:
            current_app.logger.error(
                "Tried to update global Orchest config with incorrect types or values."
            )
            raise e
        else:
            self._values.maps[1] = d

    def __getitem__(self, key):
        return self._values[key]

    def _apply_runtime_changes(self, flask_app, new: dict) -> None:
        """Updates settings at runtime when possible.

        Changes that can be updated dynamically and do not require a
        restart are applied.

        Args:
            flask_app (flask.Flask): The `flask_app.config` will be
                updated if changing the settings at runtime was
                possible.
            new: Dictionary reflecting the new settings to be applied.

        Returns:
            A list of strings representing the changed configuration
            options that require a restart of Orchest to take effect.

        """
        settings_requiring_restart = []
        for k, val in self._config_values.items():
            # Changes to unmodifiable config options won't take effect
            # anyways and so they should not account towards requiring
            # a restart yes or no.
            if self._cloud and k in self._cloud_unmodifiable_config_opts:
                continue

            apply_f = val["apply-runtime-changes-function"]

            current_val = flask_app.config.get(k)
            new_val = new.get(k)
            if new_val is not None and new_val != current_val:
                could_update = apply_f(current_val, new_val)
                if could_update:
                    flask_app.config[k] = new_val
                else:
                    settings_requiring_restart.append(k)

        return settings_requiring_restart

    def _validate_dict(self, d: dict, migrate=False) -> None:
        """Validates the types and values of the values of the dict.

        Validates whether the types of the values of the given dict
        equal the types of the respective key's values of the
        `self._config_values` and additional key specific rules are
        satisfied, e.g. parallelism > 0.

        Args:
            d: The dictionary to validate the types and values of.
            migrate: If `True`, then the options for which the type
                and/or value are invalidated get assigned their default
                value. However, `self._cloud_unmodifiable_config_opts`
                are never migrated if `self._cloud==True` as that could
                cause authentication to get disabled.

        Note:
            Keys in the given dict that are not in the
            `self._config_values` are not checked.

        """
        for k, val in self._config_values.items():
            try:
                given_val = d[k]
            except KeyError:
                # We let it pass silently because it won't break the
                # application in any way as we will later fall back on
                # default values.
                current_app.logger.debug(
                    f"Missing value for required config option: {k}."
                )
                continue

            if type(given_val) is not val["type"]:
                not_allowed_to_migrate = (
                    self._cloud and k in self._cloud_unmodifiable_config_opts
                )
                if not migrate or not_allowed_to_migrate:
                    given_val_type = type(given_val).__name__
                    correct_val_type = val["type"].__name__
                    raise TypeError(
                        f'{k} has to be a "{correct_val_type}" but "{given_val_type}"'
                        " was given."
                    )

                d[k] = val["default"]

            if val["condition"] is not None and not val["condition"].__call__(
                given_val
            ):
                not_allowed_to_migrate = (
                    self._cloud and k in self._cloud_unmodifiable_config_opts
                )
                if not migrate or not_allowed_to_migrate:
                    raise ValueError(f"{k} has to be {val['condition-msg']}.")

                d[k] = val["default"]

    def _get_current_configs(self) -> Tuple[dict, dict]:
        """Gets the dicts needed to initialize this class.

        Returns:
            (unmodifiable_config, current_config): The first being
                populated in case `self._cloud==True` and taking the
                values of the respective `current_config` values.

        """
        current_config = self._fetch_settings_from_db()

        try:
            # Make sure invalid values are migrated to default values,
            # because the application can not start with invalid values.
            self._validate_dict(current_config, migrate=True)
        except (TypeError, ValueError):
            raise _errors.CorruptedFileError(
                f'Option(s) defined in the global user config ("{self._path}") has'
                + " incorrect type and/or value."
            )

        unmodifiable_config = {}
        if self._cloud:
            for k in self._cloud_unmodifiable_config_opts:
                try:
                    unmodifiable_config[k] = deepcopy(current_config[k])
                except KeyError:
                    # Fall back on default values.
                    ...

        return unmodifiable_config, current_config

    def _fetch_settings_from_db(self) -> dict:
        """Fetches the settings from the database."""

        stored_settings = models.Setting.query.all()
        settings = {}
        for setting in stored_settings:
            settings[setting.name] = setting.value["value"]

        return settings
=======
        images_to_be_removed = images_to_be_removed.filter(
            models.JupyterImage.base_image_version != CONFIG_CLASS.ORCHEST_VERSION
        )

    images_to_be_removed.update({"marked_for_removal": True})
>>>>>>> f1cd013e
<|MERGE_RESOLUTION|>--- conflicted
+++ resolved
@@ -4,23 +4,15 @@
 from collections import ChainMap
 from copy import deepcopy
 from datetime import datetime
-<<<<<<< HEAD
 from typing import Container, Dict, Iterable, List, Optional, Tuple, Union
-=======
-from typing import Container, Dict, Iterable, List, Optional, Union
->>>>>>> f1cd013e
 
 from celery.utils.log import get_task_logger
 from flask import current_app
 from flask_restx import Model, Namespace
 from flask_sqlalchemy import Pagination
 from kubernetes import client as k8s_client
-<<<<<<< HEAD
-from sqlalchemy import or_, text
+from sqlalchemy import and_, desc, or_, text
 from sqlalchemy.dialects.postgresql import insert
-=======
-from sqlalchemy import and_, desc, or_, text
->>>>>>> f1cd013e
 from sqlalchemy.orm import query, undefer
 
 import app.models as models
@@ -28,12 +20,8 @@
 from _orchest.internals import errors as _errors
 from app import errors as self_errors
 from app import schema
-<<<<<<< HEAD
 from app.celery_app import make_celery
 from app.connections import db, k8s_core_api
-=======
-from app.connections import k8s_core_api
->>>>>>> f1cd013e
 from config import CONFIG_CLASS
 
 
@@ -255,54 +243,6 @@
         ).spec.cluster_ip
         return f"{registry_ip}/{_config.JUPYTER_IMAGE_NAME}:{custom_image.tag}"
     else:
-        return f"orchest/jupyter-server:{CONFIG_CLASS.ORCHEST_VERSION}"
-
-
-def mark_custom_jupyter_images_to_be_removed() -> None:
-    """Marks custom jupyter images to be removed.
-
-    The JupyterImage.marked_for_removal flag is set to True, based on
-    this, said image won't be considered as active and thus won't be
-    used to start a jupyter server, and will be deleted by both nodes
-    and the registry.
-
-    Note: this function does not commit, it's responsibility of the
-    caller to do so.
-
-    """
-    logger.info("Marking custom jupyter images for removal.")
-    images_to_be_removed = models.JupyterImage.query.with_for_update().filter(
-        models.JupyterImage.marked_for_removal.is_(False)
-    )
-
-    # Only consider the latest valid image as active. This is because
-    # to build a jupyter server image you need to stop all sessions, so
-    # we know that only the latest could be in use.
-    latest_custom_image = (
-        models.JupyterImage.query.filter(
-            models.JupyterImage.marked_for_removal.is_(False),
-            # Only allow an image that matches this orchest cluster
-            # version.
-            models.JupyterImage.base_image_version == CONFIG_CLASS.ORCHEST_VERSION,
-        )
-        .order_by(desc(models.JupyterImage.tag))
-        .first()
-    )
-    if latest_custom_image is not None:
-        images_to_be_removed = images_to_be_removed.filter(
-            or_(
-                and_(
-                    # Don't remove the latest valid image.
-                    models.JupyterImage.tag < latest_custom_image.tag,
-                    # Can't delete an image from the registry if it has
-                    # the same digest of an active image.
-                    models.JupyterImage.digest != latest_custom_image.digest,
-                ),
-                models.JupyterImage.base_image_version != CONFIG_CLASS.ORCHEST_VERSION,
-            )
-        )
-    else:
-<<<<<<< HEAD
         return f"orchest/jupyter-server:{CONFIG_CLASS.ORCHEST_VERSION}"
 
 
@@ -535,7 +475,7 @@
     def __getitem__(self, key):
         return self._values[key]
 
-    def _apply_runtime_changes(self, flask_app, new: dict) -> None:
+    def _apply_runtime_changes(self, flask_app, new: dict) -> List[str]:
         """Updates settings at runtime when possible.
 
         Changes that can be updated dynamically and do not require a
@@ -672,10 +612,54 @@
             settings[setting.name] = setting.value["value"]
 
         return settings
-=======
+
+
+def mark_custom_jupyter_images_to_be_removed() -> None:
+    """Marks custom jupyter images to be removed.
+
+    The JupyterImage.marked_for_removal flag is set to True, based on
+    this, said image won't be considered as active and thus won't be
+    used to start a jupyter server, and will be deleted by both nodes
+    and the registry.
+
+    Note: this function does not commit, it's responsibility of the
+    caller to do so.
+
+    """
+    logger.info("Marking custom jupyter images for removal.")
+    images_to_be_removed = models.JupyterImage.query.with_for_update().filter(
+        models.JupyterImage.marked_for_removal.is_(False)
+    )
+
+    # Only consider the latest valid image as active. This is because
+    # to build a jupyter server image you need to stop all sessions, so
+    # we know that only the latest could be in use.
+    latest_custom_image = (
+        models.JupyterImage.query.filter(
+            models.JupyterImage.marked_for_removal.is_(False),
+            # Only allow an image that matches this orchest cluster
+            # version.
+            models.JupyterImage.base_image_version == CONFIG_CLASS.ORCHEST_VERSION,
+        )
+        .order_by(desc(models.JupyterImage.tag))
+        .first()
+    )
+    if latest_custom_image is not None:
+        images_to_be_removed = images_to_be_removed.filter(
+            or_(
+                and_(
+                    # Don't remove the latest valid image.
+                    models.JupyterImage.tag < latest_custom_image.tag,
+                    # Can't delete an image from the registry if it has
+                    # the same digest of an active image.
+                    models.JupyterImage.digest != latest_custom_image.digest,
+                ),
+                models.JupyterImage.base_image_version != CONFIG_CLASS.ORCHEST_VERSION,
+            )
+        )
+    else:
         images_to_be_removed = images_to_be_removed.filter(
             models.JupyterImage.base_image_version != CONFIG_CLASS.ORCHEST_VERSION
         )
 
-    images_to_be_removed.update({"marked_for_removal": True})
->>>>>>> f1cd013e
+    images_to_be_removed.update({"marked_for_removal": True})