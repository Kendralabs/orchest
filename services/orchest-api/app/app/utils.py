--- conflicted
+++ resolved
@@ -696,7 +696,6 @@
     images_to_be_removed.update({"marked_for_removal": True})
 
 
-<<<<<<< HEAD
 def get_environment_directory_path(project_path: str, environment_uuid: str) -> str:
     return os.path.join(
         "/userdir",
@@ -754,8 +753,8 @@
                 )
             )
     return changes
-=======
-def extract_domain_name(url: str):
+
+
+def extract_domain_name(url: str) -> str:
     parsed_url = urlparse(url)
-    return f"{parsed_url.scheme}://{parsed_url.netloc}"
->>>>>>> 608d152c
+    return f"{parsed_url.scheme}://{parsed_url.netloc}"