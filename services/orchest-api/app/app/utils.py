import logging
import os
import time
import uuid
from collections import ChainMap
from copy import deepcopy
from datetime import datetime
from typing import Container, Dict, Iterable, List, Optional, Tuple, Union
from urllib.parse import urlparse

from celery.utils.log import get_task_logger
from flask import current_app
from flask_restx import Model
from flask_sqlalchemy import Pagination
from kubernetes import client as k8s_client
from sqlalchemy import desc, or_, text
from sqlalchemy.dialects.postgresql import insert
from sqlalchemy.orm import query, undefer

import app.models as models
from _orchest.internals import config as _config
from _orchest.internals import errors as _errors
from app import errors as self_errors
from app import types as app_types
from app.celery_app import make_celery
from app.connections import db, k8s_core_api
from config import CONFIG_CLASS


def get_logger() -> logging.Logger:
    try:
        return current_app.logger
    except Exception:
        pass
    return get_task_logger(__name__)


logger = get_logger()


def update_status_db(
    status_update: Dict[str, str], model: Model, filter_by: Dict[str, str]
) -> bool:
    """Updates the status attribute of particular entry in the database.

    An entity that has already reached an end state, i.e. FAILURE,
    SUCCESS, ABORTED, will not be updated. This is to avoid race
    conditions.

    Args:
        status_update: The new status {'status': 'STARTED'}.
        model: Database model to update the status of. Assumed to have a
            status column mapping to a string.
        filter_by: The filter to query the exact resource for which to
            update its status.

    Returns:
        True if at least 1 row was updated, false otherwise.

    """
    data = status_update
    query = model.query.filter_by(**filter_by)

    if data["status"] == "STARTED":
        data["started_time"] = datetime.fromisoformat(data["started_time"])
    elif data["status"] in ["SUCCESS", "FAILURE"]:
        data["finished_time"] = datetime.fromisoformat(data["finished_time"])

<<<<<<< HEAD
    res = (
        model.query.filter_by(**filter_by)
        .filter(
            # This implies that an entity cannot be furtherly updated
            # once it reaches an "end state", i.e. FAILURE, SUCCESS,
            # ABORTED. This helps avoiding race conditions given by the
            # orchest-api and a celery task trying to update the same
            # entity concurrently, for example when a task is aborted.
            model.status.in_(["PENDING", "STARTED"])
        )
        .update(
            data,
            # https://docs.sqlalchemy.org/en/14/orm/session_basics.html#orm-expression-update-delete
            # The default "evaluate" is not reliable, because depending
            # on the complexity of the model sqlalchemy might not have a
            # working implementation, in that case it will raise an
            # exception. From the docs:
            # For UPDATE or DELETE statements with complex criteria, the
            # 'evaluate' strategy may not be able to evaluate the
            # expression in Python and will raise an error.
            synchronize_session=False,
        )
=======
        # It could happen that the status update would take the status
        # of a step from PENDING to SUCCESS, which would result in the
        # started_time to never be set. To combat this race condition we
        # set the started_time equal to the finished_time.
        step = query.one()
        if step.status == "PENDING":
            data["started_time"] = data["finished_time"]

    res = query.filter(
        # This implies that an entity cannot be furtherly updated
        # once it reaches an "end state", i.e. FAILURE, SUCCESS,
        # ABORTED. This helps avoiding race conditions given by the
        # orchest-api and a celery task trying to update the same
        # entity concurrently, for example when a task is aborted.
        model.status.in_(["PENDING", "STARTED"])
    ).update(
        data,
        # https://docs.sqlalchemy.org/en/14/orm/session_basics.html#orm-expression-update-delete
        # The default "evaluate" is not reliable, because depending
        # on the complexity of the model sqlalchemy might not have a
        # working implementation, in that case it will raise an
        # exception. From the docs:
        # For UPDATE or DELETE statements with complex criteria, the
        # 'evaluate' strategy may not be able to evaluate the
        # expression in Python and will raise an error.
        synchronize_session="fetch",
>>>>>>> 214c9186
    )

    return bool(res)


def get_proj_pip_env_variables(project_uuid: str, pipeline_uuid: str) -> Dict[str, str]:
    """

    Args:
        project_uuid:
        pipeline_uuid:

    Returns:
        Environment variables resulting from the merge of the project
        and pipeline environment variables, giving priority to pipeline
        variables, e.g. they override project variables.
    """
    project_env_vars = (
        models.Project.query.options(undefer(models.Project.env_variables))
        .filter_by(uuid=project_uuid)
        .one()
        .env_variables
    )
    pipeline_env_vars = (
        models.Pipeline.query.options(undefer(models.Pipeline.env_variables))
        .filter_by(project_uuid=project_uuid, uuid=pipeline_uuid)
        .one()
        .env_variables
    )
    return {**project_env_vars, **pipeline_env_vars}


def page_to_pagination_data(pagination: Pagination) -> dict:
    """Pagination to a dictionary containing data of interest.

    Essentially a preprocessing step before marshalling.
    """
    return {
        "has_next_page": pagination.has_next,
        "has_prev_page": pagination.has_prev,
        "next_page_num": pagination.next_num,
        "prev_page_num": pagination.prev_num,
        "items_per_page": pagination.per_page,
        "items_in_this_page": len(pagination.items),
        "total_items": pagination.total,
        "total_pages": pagination.pages,
    }


def wait_for_pod_status(
    name: str,
    namespace: str,
    expected_statuses: Union[Container[str], Iterable[str]],
    max_retries: Optional[int] = 100,
) -> None:
    """Waits for a pod to get to one of the expected statuses.

    Safe to use when the pod doesn't exist yet, e.g. because it's being
    created.

    Args:
        name: name of the pod
        namespace: namespace of the pod
        expected_statuses: One of the statuses that the pod is expected
            to reach. Upon reaching one of these statuses the function
            will return. Possiblie entries are: Pending, Running,
            Succeeded, Failed, Unknown, which are the possible values
            of pod.status.phase.
        max_retries: Max number of times to poll, 1 second per retry. If
            None, the function will poll indefinitely.

    Raises:
        PodNeverReachedExpectedStatusError:

    """

    while max_retries is None or max_retries > 0:
        max_retries = max_retries - 1
        try:
            resp = k8s_core_api.read_namespaced_pod(name=name, namespace=namespace)
        except k8s_client.ApiException as e:
            if e.status != 404:
                raise
            time.sleep(1)
        else:
            status = resp.status.phase
            if status in expected_statuses:
                break
        time.sleep(1)
    else:
        raise self_errors.PodNeverReachedExpectedStatusError()


def fuzzy_filter_non_interactive_pipeline_runs(
    query: query,
    fuzzy_filter: str,
) -> query:

    fuzzy_filter = fuzzy_filter.lower().strip().split()
    # Quote terms to avoid operators like ! leading to syntax errors and
    # to avoid funny injections.
    fuzzy_filter = [f"''{token}'':*" for token in fuzzy_filter]
    fuzzy_filter = " & ".join(fuzzy_filter)
    # sqlalchemy is erroneously considering the query created through
    # func.to_tsquery invalid.
    fuzzy_filter = f"to_tsquery('simple', '{fuzzy_filter}')"

    filters = [
        models.NonInteractivePipelineRun._NonInteractivePipelineRun__text_search_vector.op(  # noqa
            "@@"
        )(
            text(fuzzy_filter)
        ),
    ]
    query = query.filter(or_(*filters))

    return query


def get_active_custom_jupyter_images(
    stored_in_registry: Optional[bool] = None, in_node: Optional[str] = None
) -> List[models.JupyterImage]:
    """Returns the list of active jupyter images, sorted by tag DESC.

    Args:
        stored_in_registry: If not none, it will be applied as a filter
            to the images. For example, if True, only active images
            which are already stored in the registry will be returned.
        in_nodes: If not none, it will be applied as a filter so that
            only active images that are known by the orchest-api to
            be on the given node will be returned.
    """
    query = db.session.query(models.JupyterImage).filter(
        models.JupyterImage.marked_for_removal.is_(False),
        # Only allow an image that matches this orchest cluster
        # version.
        models.JupyterImage.base_image_version == CONFIG_CLASS.ORCHEST_VERSION,
    )

    if stored_in_registry is not None:
        query = query.filter(
            models.JupyterImage.stored_in_registry.is_(stored_in_registry)
        )

    # TODO: allow filtering with not_in_node.
    if in_node is not None:
        query = query.join(models.JupyterImageOnNode).filter(
            models.JupyterImageOnNode.node_name == in_node
        )

    return query.all()


def get_jupyter_server_image_to_use() -> str:
    active_custom_images = get_active_custom_jupyter_images()
    if active_custom_images:
        custom_image = active_custom_images[0]
        # K8S_TODO
        registry_ip = get_registry_ip()
        return f"{registry_ip}/{_config.JUPYTER_IMAGE_NAME}:{custom_image.tag}"
    else:
        # ctr needs full image name, including the registry
        # (even docker hub) to pull
        return f"docker.io/orchest/jupyter-server:{CONFIG_CLASS.ORCHEST_VERSION}"


def get_registry_ip() -> str:
    return k8s_core_api.read_namespaced_service(
        _config.REGISTRY, _config.ORCHEST_NAMESPACE
    ).spec.cluster_ip


def _set_celery_worker_parallelism_at_runtime(
    worker: str, current_parallelism: int, new_parallelism: int
) -> bool:
    """Set the parallelism of a celery worker at runtime.

    Args:
        worker: Name of the worker.
        current_parallelism: Current parallelism level.
        new_parallelism: New parallelism level.

    Returns:
        True if the parallelism level could be changed, False otherwise.
        Only allows to increase parallelism, the reason is that celery
        won't gracefully decrease the parallelism level if it's not
        possible because processes are busy with a task.
    """
    if current_parallelism is None or new_parallelism is None:
        return False
    if new_parallelism < current_parallelism:
        return False
    if current_parallelism == new_parallelism:
        return True

    # We don't query the celery-worker and rely on arguments because the
    # worker might take some time to spawn new processes, leading to
    # race conditions.
    celery = make_celery(current_app)
    worker = f"celery@{worker}"
    celery.control.pool_grow(new_parallelism - current_parallelism, [worker])
    return True


def _get_worker_parallelism(worker: str) -> int:
    celery = make_celery(current_app)
    worker = f"celery@{worker}"
    stats = celery.control.inspect([worker]).stats()
    return len(stats[worker]["pool"]["processes"])


def _set_job_runs_parallelism_at_runtime(
    current_parallellism: int, new_parallelism: int
) -> bool:
    return _set_celery_worker_parallelism_at_runtime(
        "worker-jobs",
        current_parallellism,
        new_parallelism,
    )


def _set_interactive_runs_parallelism_at_runtime(
    current_parallelism: int, new_parallelism: int
) -> bool:
    return _set_celery_worker_parallelism_at_runtime(
        "worker-interactive",
        current_parallelism,
        new_parallelism,
    )


def _set_builds_parallelism_at_runtime(
    current_parallelism: int, new_parallelism: int
) -> bool:
    return _set_celery_worker_parallelism_at_runtime(
        "worker-builds",
        current_parallelism,
        new_parallelism,
    )


class OrchestSettings:
    _cloud = _config.CLOUD

    # Defines default values for all supported configuration options.
    _config_values = {
        "MAX_BUILDS_PARALLELISM": {
            "default": 1,
            "type": int,
            "condition": lambda x: 0 < x <= 25,
            "condition-msg": "within the range [1, 25]",
            # Will return True if it could apply changes on the fly,
            # False otherwise.
            "apply-runtime-changes-function": _set_builds_parallelism_at_runtime,
        },
        "MAX_INTERACTIVE_RUNS_PARALLELISM": {
            "default": 1,
            "type": int,
            "condition": lambda x: 0 < x <= 25,
            "condition-msg": "within the range [1, 25]",
            "apply-runtime-changes-function": _set_interactive_runs_parallelism_at_runtime,  # noqa
        },
        "MAX_JOB_RUNS_PARALLELISM": {
            "default": 1,
            "type": int,
            "condition": lambda x: 0 < x <= 25,
            "condition-msg": "within the range [1, 25]",
            "apply-runtime-changes-function": _set_job_runs_parallelism_at_runtime,
        },
        "AUTH_ENABLED": {
            "default": _config.CLOUD,
            "type": bool,
            "condition": None,
            "apply-runtime-changes-function": lambda prev, new: False,
        },
        "TELEMETRY_DISABLED": {
            "default": False,
            "type": bool,
            "condition": None,
            "apply-runtime-changes-function": lambda prev, new: False,
        },
        "TELEMETRY_UUID": {
            "default": str(uuid.uuid4()),
            "type": str,
            "requires-restart": True,
            "condition": None,
            "apply-runtime-changes-function": lambda prev, new: False,
        },
        "INTERCOM_USER_EMAIL": {
            "default": "johndoe@example.org",
            "type": str,
            "condition": None,
            "apply-runtime-changes-function": lambda prev, new: False,
        },
    }
    _cloud_unmodifiable_config_opts = [
        "TELEMETRY_UUID",
        "TELEMETRY_DISABLED",
        "AUTH_ENABLED",
        "INTERCOM_USER_EMAIL",
    ]

    def __init__(self) -> None:
        """Manages the user orchest settings.

        Uses a collections.ChainMap under the hood to provide fallback
        to default values where needed. And when running with `--cloud`,
        it won't allow you to update config values of the keys defined
        in `self._cloud_unmodifiable_config_opts`.

        Example:
            >>> config = OrchestSettings()
            >>> # Set the current config to a new one.
            >>> config.set(new_config)
            >>> # Save the updated (and automatically validated) config
            >>> # to disk.
            >>> requires_orchest_restart = config.save(flask_app=app)
            >>> # Just an example output.
            >>> requres_orchest_restart
            ... ["MAX_INTERACTIVE_RUNS_PARALLELISM"]

        """
        unmodifiable_config, current_config = self._get_current_configs()
        defaults = {k: val["default"] for k, val in self._config_values.items()}

        self._values = ChainMap(unmodifiable_config, current_config, defaults)

    def as_dict(self) -> dict:
        # Flatten into regular dictionary.
        return dict(self._values)

    def save(self, flask_app) -> List[str]:
        """Saves the state to the database.

        Args:
            flask_app (flask.Flask): Uses the `flask_app.config` to
                determine whether Orchest needs to be restarted for the
                global config changes to take effect or if some settings
                can be updated at runtime.

        Returns:
            * List of changed config options that require an Orchest
              restart to take effect.
            * Empty list otherwise.

        """
        settings_as_dict = self.as_dict()

        settings_requiring_restart = self._apply_runtime_changes(
            flask_app, settings_as_dict
        )

        # Upsert entries.
        stmt = insert(models.Setting).values(
            [
                dict(
                    name=k,
                    value={"value": v},
                    requires_restart=k in settings_requiring_restart,
                )
                for k, v in settings_as_dict.items()
            ]
        )
        stmt = stmt.on_conflict_do_update(
            index_elements=[models.Setting.name],
            set_=dict(
                value=stmt.excluded.value,
                requires_restart=stmt.excluded.requires_restart,
            ),
        )
        db.session.execute(stmt)

        # Delete settings that are not part of the new configuration.
        models.Setting.query.filter(
            models.Setting.name.not_in(list(settings_as_dict.keys()))
        ).delete()

        db.session.commit()
        return settings_requiring_restart

    def update(self, d: dict) -> None:
        """Updates the current config values.

        Under the hood it just calls `dict.update` on the current config
        dict.

        Raises:
            TypeError: The values of the dictionary that correspond to
                supported config values have incorrect types.
            ValueError: The values of the dictionary that correspond to
                supported config values have incorrect values. E.g.
                maximum parallelism has to be greater or equal to one.

        """
        try:
            self._validate_dict(d)
        except (TypeError, ValueError) as e:
            current_app.logger.error(
                "Tried to update global Orchest config with incorrect types or values."
            )
            raise e
        else:
            self._values.maps[1].update(d)

    def set(self, d: dict) -> None:
        """Overwrites the current config with the given dict.

        Raises:
            TypeError: The values of the dictionary that correspond to
                supported config values have incorrect types.
            ValueError: The values of the dictionary that correspond to
                supported config values have incorrect values. E.g.
                maximum parallelism has to be greater or equal to one.

        """
        try:
            self._validate_dict(d)
        except (TypeError, ValueError) as e:
            current_app.logger.error(
                "Tried to update global Orchest config with incorrect types or values."
            )
            raise e
        else:
            self._values.maps[1] = d

    def __getitem__(self, key):
        return self._values[key]

    def _apply_runtime_changes(self, flask_app, new: dict) -> List[str]:
        """Updates settings at runtime when possible.

        Changes that can be updated dynamically and do not require a
        restart are applied.

        Args:
            flask_app (flask.Flask): The `flask_app.config` will be
                updated if changing the settings at runtime was
                possible.
            new: Dictionary reflecting the new settings to be applied.

        Returns:
            A list of strings representing the changed configuration
            options that require a restart of Orchest to take effect.

        """
        settings_requiring_restart = []

        settings_db_entries = {}
        for setting_db_entry in models.Setting().query.all():
            settings_db_entries[setting_db_entry.name] = setting_db_entry

        for k, val in self._config_values.items():
            # Changes to unmodifiable config options won't take effect
            # anyways and so they should not account towards requiring
            # a restart yes or no.
            if self._cloud and k in self._cloud_unmodifiable_config_opts:
                continue

            new_val = new.get(k)
            if new_val is None:
                continue

            setting_db_entry_value = None
            setting_db_entry_requires_restart = False
            setting_db_entry = settings_db_entries.get(k)
            if setting_db_entry is not None:
                setting_db_entry_value = setting_db_entry.value["value"]
                setting_db_entry_requires_restart = setting_db_entry.requires_restart

            if new_val == setting_db_entry_value:
                if setting_db_entry_requires_restart:
                    settings_requiring_restart.append(k)
                else:
                    flask_app.config[k] = new_val
            else:
                apply_f = val["apply-runtime-changes-function"]
                could_update = apply_f(setting_db_entry_value, new_val)
                if could_update:
                    flask_app.config[k] = new_val
                else:
                    settings_requiring_restart.append(k)

        return settings_requiring_restart

    def _validate_dict(self, d: dict, migrate=False) -> None:
        """Validates the types and values of the values of the dict.

        Validates whether the types of the values of the given dict
        equal the types of the respective key's values of the
        `self._config_values` and additional key specific rules are
        satisfied, e.g. parallelism > 0.

        Args:
            d: The dictionary to validate the types and values of.
            migrate: If `True`, then the options for which the type
                and/or value are invalidated get assigned their default
                value. However, `self._cloud_unmodifiable_config_opts`
                are never migrated if `self._cloud==True` as that could
                cause authentication to get disabled.

        Note:
            Keys in the given dict that are not in the
            `self._config_values` are not checked.

        """
        for k, val in self._config_values.items():
            try:
                given_val = d[k]
            except KeyError:
                # We let it pass silently because it won't break the
                # application in any way as we will later fall back on
                # default values.
                current_app.logger.debug(
                    f"Missing value for required config option: {k}."
                )
                continue

            if type(given_val) is not val["type"]:
                not_allowed_to_migrate = (
                    self._cloud and k in self._cloud_unmodifiable_config_opts
                )
                if not migrate or not_allowed_to_migrate:
                    given_val_type = type(given_val).__name__
                    correct_val_type = val["type"].__name__
                    raise TypeError(
                        f'{k} has to be a "{correct_val_type}" but "{given_val_type}"'
                        " was given."
                    )

                d[k] = val["default"]

            if val["condition"] is not None and not val["condition"].__call__(
                given_val
            ):
                not_allowed_to_migrate = (
                    self._cloud and k in self._cloud_unmodifiable_config_opts
                )
                if not migrate or not_allowed_to_migrate:
                    raise ValueError(f"{k} has to be {val['condition-msg']}.")

                d[k] = val["default"]

    def _get_current_configs(self) -> Tuple[dict, dict]:
        """Gets the dicts needed to initialize this class.

        Returns:
            (unmodifiable_config, current_config): The first being
                populated in case `self._cloud==True` and taking the
                values of the respective `current_config` values.

        """
        current_config = self._fetch_settings_from_db()

        try:
            # Make sure invalid values are migrated to default values,
            # because the application can not start with invalid values.
            self._validate_dict(current_config, migrate=True)
        except (TypeError, ValueError):
            raise _errors.CorruptedFileError(
                f'Option(s) defined in the global user config ("{self._path}") has'
                + " incorrect type and/or value."
            )

        unmodifiable_config = {}
        if self._cloud:
            for k in self._cloud_unmodifiable_config_opts:
                try:
                    unmodifiable_config[k] = deepcopy(current_config[k])
                except KeyError:
                    # Fall back on default values.
                    ...

        return unmodifiable_config, current_config

    def _fetch_settings_from_db(self) -> dict:
        """Fetches the settings from the database."""

        stored_settings = models.Setting.query.all()
        settings = {}
        for setting in stored_settings:
            settings[setting.name] = setting.value["value"]

        return settings


def mark_custom_jupyter_images_to_be_removed() -> None:
    """Marks custom jupyter images to be removed.

    The JupyterImage.marked_for_removal flag is set to True, based on
    this, said image won't be considered as active and thus won't be
    used to start a jupyter server, and will be deleted by both nodes
    and the registry.

    Note: this function does not commit, it's responsibility of the
    caller to do so.

    """
    logger.info("Marking custom jupyter images for removal.")
    images_to_be_removed = models.JupyterImage.query.with_for_update().filter(
        models.JupyterImage.marked_for_removal.is_(False)
    )

    # Only consider the latest valid image as active. This is because
    # to build a jupyter server image you need to stop all sessions, so
    # we know that only the latest could be in use.
    latest_custom_image = (
        models.JupyterImage.query.filter(
            models.JupyterImage.marked_for_removal.is_(False),
            # Only allow an image that matches this orchest cluster
            # version.
            models.JupyterImage.base_image_version == CONFIG_CLASS.ORCHEST_VERSION,
        )
        .order_by(desc(models.JupyterImage.tag))
        .first()
    )
    if latest_custom_image is not None:
        images_to_be_removed = images_to_be_removed.filter(
            or_(
                # Don't remove the latest valid image.
                models.JupyterImage.tag < latest_custom_image.tag,
                # Force a rebuild on Orchest update.
                models.JupyterImage.base_image_version != CONFIG_CLASS.ORCHEST_VERSION,
            )
        )
    else:
        images_to_be_removed = images_to_be_removed.filter(
            models.JupyterImage.base_image_version != CONFIG_CLASS.ORCHEST_VERSION
        )

    images_to_be_removed.update({"marked_for_removal": True})


def get_environment_directory_path(project_path: str, environment_uuid: str) -> str:
    return os.path.join(
        "/userdir",
        "projects",
        project_path,
        ".orchest",
        "environments",
        environment_uuid,
    )


def get_job_dir_path(project_uuid: str, pipeline_uuid: str, job_uuid: str) -> str:
    return os.path.join("/userdir", "jobs", project_uuid, pipeline_uuid, job_uuid)


def get_job_snapshot_path(project_uuid: str, pipeline_uuid: str, job_uuid: str) -> str:
    job_dir = get_job_dir_path(project_uuid, pipeline_uuid, job_uuid)
    return os.path.join(job_dir, "snapshot")


def get_job_run_dir_path(
    project_uuid: str, pipeline_uuid: str, job_uuid: str, run_uuid: str
) -> str:
    job_dir = get_job_dir_path(project_uuid, pipeline_uuid, job_uuid)
    return os.path.join(job_dir, run_uuid)


def get_env_vars_update(
    old_env_vars: Dict[str, str], new_env_vars: Dict[str, str]
) -> List[app_types.Change]:
    """Gets a list of changes relate to env vars, values excluded."""
    changes = []
    for env_var_name, env_var_value in old_env_vars.items():
        new_value = new_env_vars.get(env_var_name)
        if new_value is None:
            changes.append(
                app_types.Change(
                    type=app_types.ChangeType.DELETED,
                    changed_object="environment_variable",
                )
            )
        elif env_var_value != new_value:
            changes.append(
                app_types.Change(
                    type=app_types.ChangeType.UPDATED,
                    changed_object="environment_variable",
                )
            )
    for env_var_name in new_env_vars:
        if env_var_name not in old_env_vars:
            changes.append(
                app_types.Change(
                    type=app_types.ChangeType.CREATED,
                    changed_object="environment_variable",
                )
            )
    return changes


def extract_domain_name(url: str) -> str:
    parsed_url = urlparse(url)
    return f"{parsed_url.scheme}://{parsed_url.netloc}"


def upsert_cluster_node(name: str) -> None:
    stmt = insert(models.ClusterNode).values(
        [
            dict(
                name=name,
            )
        ]
    )
    stmt = stmt.on_conflict_do_nothing(index_elements=[models.ClusterNode.name])
    db.session.execute(stmt)<|MERGE_RESOLUTION|>--- conflicted
+++ resolved
@@ -66,36 +66,12 @@
     elif data["status"] in ["SUCCESS", "FAILURE"]:
         data["finished_time"] = datetime.fromisoformat(data["finished_time"])
 
-<<<<<<< HEAD
-    res = (
-        model.query.filter_by(**filter_by)
-        .filter(
-            # This implies that an entity cannot be furtherly updated
-            # once it reaches an "end state", i.e. FAILURE, SUCCESS,
-            # ABORTED. This helps avoiding race conditions given by the
-            # orchest-api and a celery task trying to update the same
-            # entity concurrently, for example when a task is aborted.
-            model.status.in_(["PENDING", "STARTED"])
-        )
-        .update(
-            data,
-            # https://docs.sqlalchemy.org/en/14/orm/session_basics.html#orm-expression-update-delete
-            # The default "evaluate" is not reliable, because depending
-            # on the complexity of the model sqlalchemy might not have a
-            # working implementation, in that case it will raise an
-            # exception. From the docs:
-            # For UPDATE or DELETE statements with complex criteria, the
-            # 'evaluate' strategy may not be able to evaluate the
-            # expression in Python and will raise an error.
-            synchronize_session=False,
-        )
-=======
         # It could happen that the status update would take the status
         # of a step from PENDING to SUCCESS, which would result in the
         # started_time to never be set. To combat this race condition we
         # set the started_time equal to the finished_time.
-        step = query.one()
-        if step.status == "PENDING":
+        entity = query.one()
+        if entity.status == "PENDING":
             data["started_time"] = data["finished_time"]
 
     res = query.filter(
@@ -116,7 +92,6 @@
         # 'evaluate' strategy may not be able to evaluate the
         # expression in Python and will raise an error.
         synchronize_session="fetch",
->>>>>>> 214c9186
     )
 
     return bool(res)
