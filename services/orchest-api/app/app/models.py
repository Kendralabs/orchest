"""Models for the orchest-api

TODO:
    * Start using declarative base so we don't have to keep repeating
      the primary keys, relationships and foreignkeys.
      https://docs.sqlalchemy.org/en/13/orm/extensions/declarative/mixins.html
    * Possibly add `pipeline_uuid` to the primary key.

"""
import copy
import datetime
import enum
import uuid
from typing import Any, Dict

from sqlalchemy import (
    ForeignKeyConstraint,
    Index,
    UniqueConstraint,
    case,
    cast,
    event,
    func,
    or_,
    text,
)
from sqlalchemy.dialects import postgresql
from sqlalchemy.dialects.postgresql import JSONB, TIMESTAMP, UUID
from sqlalchemy.orm import declared_attr, deferred

from app.connections import db


class BaseModel(db.Model):
    # Because the class inherits from `db.Model` SQLAlachemy will try to
    # create the table. ``__abstract__=True`` prevents this.
    __abstract__ = True

    def as_dict(self):
        return {c.name: getattr(self, c.name) for c in self.__table__.columns}

    @classmethod
    def keep_column_entries(cls, data: Dict[str, Any]) -> Dict[str, Any]:
        """Remove entries not related to the model columns from a dict.

        Can be used to sanitize a status update.
        """
        ans = {}
        columns = [c.name for c in cls.__table__.columns]
        for key, value in data.items():
            if key in columns:
                ans[key] = copy.deepcopy(value)
        return ans


<<<<<<< HEAD
class Setting(BaseModel):
    """The settings of Orchest."""

    __tablename__ = "settings"

    name = db.Column(db.String(50), primary_key=True, nullable=False)

    # We store the value as a JSON object {"value": <actual value>} to
    # be able to preserve types while storing 1 setting as 1 record.
    value = db.Column(JSONB, nullable=False)
=======
class SchedulerJob(BaseModel):
    """Latest run of a job assigned to a Scheduler."""

    __tablename__ = "scheduler_jobs"

    type = db.Column(db.String(50), primary_key=True)

    # Used to make sure different instances of the Scheduler (due to
    # multiple gunicorn workers) don't cause a job to be executed
    # multiple times.
    timestamp = db.Column(
        TIMESTAMP(timezone=True),
        nullable=False,
        server_default=func.now(),
    )

    def __repr__(self):
        return f"<SchedulerJob: {self.type}>"
>>>>>>> f4221936


class Project(BaseModel):
    __tablename__ = "projects"

    name = db.Column(
        db.String(255),
        unique=False,
        nullable=False,
        # For migrating old projects.
        server_default=text("'Project'"),
    )

    uuid = db.Column(db.String(36), primary_key=True, nullable=False)
    env_variables = deferred(db.Column(JSONB, nullable=False, server_default="{}"))

    # Note that all relationships are lazy=select.
    pipelines = db.relationship(
        "Pipeline", lazy="select", passive_deletes=True, cascade="all, delete"
    )
    environments = db.relationship(
        "Environment", lazy="select", passive_deletes=True, cascade="all, delete"
    )
    interactive_sessions = db.relationship(
        "InteractiveSession", lazy="select", passive_deletes=True, cascade="all, delete"
    )
    jobs = db.relationship(
        "Job", lazy="select", passive_deletes=True, cascade="all, delete"
    )
    pipeline_runs = db.relationship(
        "PipelineRun", lazy="select", passive_deletes=True, cascade="all, delete"
    )


class Pipeline(BaseModel):
    __tablename__ = "pipelines"

    project_uuid = db.Column(
        db.String(36),
        db.ForeignKey("projects.uuid", ondelete="CASCADE"),
        primary_key=True,
    )
    uuid = db.Column(db.String(36), primary_key=True, nullable=False)
    env_variables = deferred(db.Column(JSONB, nullable=False, server_default="{}"))

    # Note that all relationships are lazy=select.
    interactive_sessions = db.relationship(
        "InteractiveSession",
        lazy="select",
        passive_deletes=True,
        cascade="all, delete",
        # NOTE: along with the other overlaps, this is necessary to
        # silence a warning stemming from the fact that the target table
        # in the relationship (InteractiveSession in this case) is also
        # in a relationship with Project. The alternative is to add more
        # boilerplate to 3 different tables, to support a use case where
        # we would be using sqlalchemy "smart" behaviour to change a
        # project uuid while also changing a related pipeline
        # project_uuid to a different value.
        overlaps="interactive_sessions",
    )
    jobs = db.relationship(
        "Job",
        lazy="select",
        passive_deletes=True,
        cascade="all, delete",
        overlaps="jobs",
    )
    pipeline_runs = db.relationship(
        "PipelineRun",
        lazy="select",
        passive_deletes=True,
        cascade="all, delete",
        overlaps="pipeline_runs",
    )


class Environment(BaseModel):
    __tablename__ = "environments"

    project_uuid = db.Column(
        db.String(36),
        db.ForeignKey("projects.uuid", ondelete="CASCADE"),
        primary_key=True,
    )
    uuid = db.Column(db.String(36), primary_key=True)

    images = db.relationship(
        "EnvironmentImage", lazy="select", passive_deletes=True, cascade="all, delete"
    )

    def __repr__(self):
        return f"<Environment: {self.project_uuid}-{self.environment_uuid}>"


class EnvironmentImageBuild(BaseModel):
    """State of environment image builds.

    There is a 1:1 mapping between an EnvironmentImage and an
    EnvironmentImageBuild.
    """

    __tablename__ = "environment_image_builds"

    # https://stackoverflow.com/questions/63164261/celery-task-id-max-length
    project_uuid = db.Column(
        db.String(36),
        primary_key=True,
        index=True,
    )
    environment_uuid = db.Column(
        db.String(36), nullable=False, index=True, primary_key=True
    )
    image_tag = db.Column(db.Integer, nullable=False, index=True, primary_key=True)
    # To be able to cancel the task.
    # https://stackoverflow.com/questions/63164261/celery-task-id-max-length
    celery_task_uuid = db.Column(db.String(36), primary_key=False, nullable=False)

    project_path = db.Column(db.String(4096), nullable=False, index=True)
    requested_time = db.Column(db.DateTime, unique=False, nullable=False)
    started_time = db.Column(db.DateTime, unique=False, nullable=True)
    finished_time = db.Column(db.DateTime, unique=False, nullable=True)
    status = db.Column(db.String(15), unique=False, nullable=True)

    __table_args__ = (
        Index("uuid_proj_env_index", "project_uuid", "environment_uuid"),
        # To find the latest tag.
        Index(None, "project_uuid", "environment_uuid", image_tag.desc()),
    )

    def __repr__(self):
        return (
            f"<EnvironmentImageBuild: {self.project_uuid}-"
            f"{self.environment_uuid}-{self.image_tag}>"
        )


ForeignKeyConstraint(
    [
        EnvironmentImageBuild.project_uuid,
        EnvironmentImageBuild.environment_uuid,
    ],
    [
        Environment.project_uuid,
        Environment.uuid,
    ],
    ondelete="CASCADE",
)


class EnvironmentImage(BaseModel):
    __tablename__ = "environment_images"

    project_uuid = db.Column(
        db.String(36),
        nullable=False,
        primary_key=True,
        # To find all images of a project.
        index=True,
    )
    environment_uuid = db.Column(
        db.String(36),
        nullable=False,
        primary_key=True,
    )
    # A new environment image record with a given tag will be created
    # everytime an environment build is started, the tag only
    # increments.
    tag = db.Column(
        db.Integer,
        primary_key=True,
    )

    # sha256:<digest>
    digest = db.Column(
        db.String(71),
        nullable=False,
        index=True,
        # To migrate existing entries.
        server_default="Undefined",
    )

    # A way to tell us if a particular env image is to be considered
    # inactive and has already been put in the deletion outbox, to avoid
    # doing that again.
    marked_for_removal = db.Column(
        db.Boolean(),
        index=True,
        nullable=False,
        # To migrate existing entries.
        server_default="False",
    )

    __table_args__ = (
        # To find all images of the environment of a project.
        Index(None, "project_uuid", "environment_uuid"),
        # To find the latest tag.
        Index(None, "project_uuid", "environment_uuid", tag.desc()),
    )

    sessions_using_image = db.relationship(
        "InteractiveSessionInUseImage",
        lazy="select",
        passive_deletes=True,
        cascade="all, delete",
    )

    jobs_using_image = db.relationship(
        "JobInUseImage",
        lazy="select",
        passive_deletes=True,
        cascade="all, delete",
    )

    runs_using_image = db.relationship(
        "PipelineRunInUseImage",
        lazy="select",
        passive_deletes=True,
        cascade="all, delete",
    )

    def __repr__(self):
        return (
            "<EnvironmentImage: "
            f"{self.project_uuid}-{self.environment_uuid}-{self.tag}>"
        )


ForeignKeyConstraint(
    [EnvironmentImage.project_uuid, EnvironmentImage.environment_uuid],
    [Environment.project_uuid, Environment.uuid],
    ondelete="CASCADE",
)


ForeignKeyConstraint(
    [
        EnvironmentImage.project_uuid,
        EnvironmentImage.environment_uuid,
        EnvironmentImage.tag,
    ],
    [
        EnvironmentImageBuild.project_uuid,
        EnvironmentImageBuild.environment_uuid,
        EnvironmentImageBuild.image_tag,
    ],
    ondelete="CASCADE",
)


class JupyterImageBuild(BaseModel):
    """State of Jupyter image builds.

    Table meant to store the state of the build task of a
    Jupyter image, i.e. when a user wants to install a server side
    JupyterLab extension.

    """

    __tablename__ = "jupyter_image_builds"

    # https://stackoverflow.com/questions/63164261/celery-task-id-max-length
    uuid = db.Column(db.String(36), primary_key=True, nullable=False)
    requested_time = db.Column(db.DateTime, unique=False, nullable=False)
    started_time = db.Column(db.DateTime, unique=False, nullable=True)
    finished_time = db.Column(db.DateTime, unique=False, nullable=True)
    status = db.Column(db.String(15), unique=False, nullable=True)
    # Nullable to migrate existing values.
    image_tag = db.Column(db.Integer, nullable=True, index=True, unique=True)

    def __repr__(self):
        return f"<JupyterEnvironmentBuildTask: {self.uuid}>"


class JupyterImage(BaseModel):
    __tablename__ = "jupyter_images"

    # A new image record with a given tag will be created everytime a
    # jupyter build is started, the tag only increments.
    tag = db.Column(
        db.Integer,
        db.ForeignKey("jupyter_image_builds.image_tag", ondelete="CASCADE"),
        primary_key=True,
    )

    # sha256:<digest>
    digest = db.Column(
        db.String(71),
        nullable=False,
        index=True,
    )

    # The image was built with a given Orchest version, this field is
    # used to invalidate a jupyter image after an update.
    base_image_version = db.Column(db.String(), nullable=False)

    # A way to tell us if a particular env image is to be considered
    # inactive and has already been put in the deletion outbox, to avoid
    # doing that again.
    marked_for_removal = db.Column(
        db.Boolean(),
        index=True,
        nullable=False,
        server_default="False",
    )

    def __repr__(self):
        return f"<JupyterImage: {self.tag}>"


class InteractiveSession(BaseModel):
    __tablename__ = "interactive_sessions"
    __table_args__ = (
        Index(
            "ix_interactive_sessions_project_uuid_pipeline_uuid",
            "project_uuid",
            "pipeline_uuid",
        ),
    )

    project_uuid = db.Column(
        db.String(36),
        db.ForeignKey("projects.uuid", ondelete="CASCADE"),
        primary_key=True,
        index=True,
    )
    pipeline_uuid = db.Column(db.String(36), primary_key=True, index=True)

    status = db.Column(
        db.String(10),
        primary_key=False,
    )

    # Services defined by the user.
    user_services = db.Column(
        JSONB,
        unique=False,
        nullable=True,
        # This way migrated entries that did not have this column will
        # still be valid.
        server_default="{}",
    )

    images_in_use = db.relationship(
        "InteractiveSessionInUseImage",
        lazy="select",
        passive_deletes=True,
        cascade="all, delete",
    )

    def __repr__(self):
        return f"<Launch {self.pipeline_uuid}>"


ForeignKeyConstraint(
    [InteractiveSession.project_uuid, InteractiveSession.pipeline_uuid],
    [Pipeline.project_uuid, Pipeline.uuid],
)


class Job(BaseModel):
    __tablename__ = "jobs"
    __table_args__ = (
        Index("ix_jobs_project_uuid_pipeline_uuid", "project_uuid", "pipeline_uuid"),
        Index("ix_jobs_next_scheduled_time_status", "next_scheduled_time", "status"),
        Index(
            "ix_jobs_project_uuid_next_scheduled_time_status",
            "project_uuid",
            "next_scheduled_time",
            "status",
        ),
    )

    name = db.Column(
        db.String(255),
        unique=False,
        nullable=False,
        # For migrating users.
        server_default=text("'job'"),
    )

    pipeline_name = db.Column(
        db.String(255),
        unique=False,
        nullable=False,
        # For migrating users.
        server_default=text("''"),
    )

    uuid = db.Column(db.String(36), primary_key=True)
    project_uuid = db.Column(
        db.String(36),
        db.ForeignKey("projects.uuid", ondelete="CASCADE"),
        index=True,
        nullable=False,
    )
    pipeline_uuid = db.Column(db.String(36), index=True, nullable=False)

    # Jobs that are to be schedule once (right now) or once in the
    # future will have no schedule (null).
    schedule = db.Column(db.String(100), nullable=True)

    # A list of dictionaries. The length of the list is the number of
    # non interactive runs that will be run, one for each parameters
    # dictionary. A parameter dictionary maps step uuids to a
    # dictionary, containing the parameters of that step for that
    # particular run.  [{ <step_uuid>: {"a": 1}, ...}, ...GG]
    parameters = db.Column(
        JSONB,
        nullable=False,
        # This way migrated entries that did not have this column will
        # still be valid. Note that the entries will be stored as a list
        # of dicts.
        server_default="[]",
    )

    # Note that this column also contains the parameters that were
    # stored within the pipeline definition file. These are not the job
    # parameters, but the original ones.
    pipeline_definition = db.Column(
        JSONB,
        nullable=False,
        # This way migrated entries that did not have this column will
        # still be valid.
        server_default="{}",
    )

    pipeline_run_spec = db.Column(
        JSONB,
        nullable=False,
        # This way migrated entries that did not have this column will
        # still be valid.
        server_default="{}",
    )

    # So that we can efficiently look for jobs to run.
    next_scheduled_time = db.Column(TIMESTAMP(timezone=True), index=True)

    # So that we can show the user the last time it was scheduled/run.
    last_scheduled_time = db.Column(TIMESTAMP(timezone=True), index=True)

    # So that we can "stamp" every non interactive run with the
    # execution number it belongs to, e.g. the first time a job runs it
    # will be batch 1, then 2, etc.
    total_scheduled_executions = db.Column(
        db.Integer,
        unique=False,
        server_default=text("0"),
    )

    # Total scheduled pipeline runs across all job run triggers. This is
    # used to "stamp" every job pipeline run with a pipeline_run_index.
    # This is is needed because a job could be modified with new
    # parameters and all existing job runs could be deleted because of
    # max_retained_pipeline_runs or manual deletion, making it not
    # possible to get back to this number otherwise.
    total_scheduled_pipeline_runs = db.Column(
        db.Integer,
        unique=False,
        server_default=text("0"),
        nullable=False,
    )

    pipeline_runs = db.relationship(
        "NonInteractivePipelineRun",
        lazy="select",
        # let the db take care of cascading deletions
        # https://docs.sqlalchemy.org/en/13/orm/relationship_api.html#sqlalchemy.orm.relationship.params.passive_deletes
        # A value of True indicates that unloaded child items should not
        # be loaded during a delete operation on the parent. Normally,
        # when a parent item is deleted, all child items are loaded so
        # that they can either be marked as deleted, or have their
        # foreign key to the parent set to NULL. Marking this flag as
        # True usually implies an ON DELETE <CASCADE|SET NULL> rule is
        # in place which will handle updating/deleting child rows on the
        # database side.
        passive_deletes=True,
        # https://docs.sqlalchemy.org/en/14/orm/cascades.html#using-foreign-key-on-delete-cascade-with-orm-relationships
        # In order to use ON DELETE foreign key cascades in conjunction
        # with relationship(), it’s important to note first and foremost
        # that the relationship.cascade setting must still be configured
        # to match the desired “delete” or “set null” behavior
        # Essentially, the specified behaviour in the FK column
        # and the one specified in the relationship must match.
        cascade="all, delete",
        # When querying a job and its runs the runs will be sorted by
        # job schedule number and the index of the pipeline in that job.
        order_by=(
            "[desc(NonInteractivePipelineRun.job_run_index), "
            "desc(NonInteractivePipelineRun.job_run_pipeline_run_index)]"
        ),
    )

    # The status of a job can be DRAFT, PENDING, STARTED, PAUSED
    # SUCCESS, ABORTED, FAILURE. Only recurring jobs can be PAUSED. Jobs
    # start as DRAFT, this indicates that the job has been created but
    # that has not been started by the user. Once a job is started by
    # the user, what happens depends on the type of job. One time jobs
    # become PENDING, and become STARTED once they are run by the
    # scheduler and their pipeline runs are added to the queue. Once
    # they are completed, their status will be SUCCESS, if they are
    # aborted, their status will be set to ABORTED. Recurring jobs,
    # characterized by having a schedule, become STARTED, and can only
    # move to the ABORTED state in case they get cancelled, which
    # implies that the job will not be scheduled anymore. Recurring jobs
    # can be PAUSED to temporarily stop them from running. One time jobs
    # which fail to run (the related pipeline runs scheduling fails) are
    # set to FAILURE, this is not related to a failure at the pipeline
    # run level.
    status = db.Column(
        db.String(15),
        unique=False,
        nullable=False,
        # Pre-existing Jobs of migrating users will be set to SUCCESS.
        server_default=text("'SUCCESS'"),
    )

    strategy_json = db.Column(
        JSONB,
        nullable=False,
        server_default="{}",
    )

    env_variables = deferred(
        db.Column(
            JSONB,
            nullable=False,
            server_default="{}",
        )
    )

    created_time = db.Column(
        db.DateTime,
        unique=False,
        nullable=False,
        index=True,
        # For migrating users.
        server_default=text("timezone('utc', now())"),
    )

    # Max number of pipeline runs to retain. So that any newly created
    # runs (e.g. in a cronjob) will lead to the deletion of the
    # existing, oldest runs that are in an end state if the total number
    # of job runs in the DB gets past this value. A value of -1 means
    # that there is no such limit. The default value is -1.
    max_retained_pipeline_runs = db.Column(
        db.Integer, nullable=False, server_default=text("-1")
    )

    images_in_use = db.relationship(
        "JobInUseImage",
        lazy="select",
        passive_deletes=True,
        cascade="all, delete",
    )

    def __repr__(self):
        return f"<Job: {self.uuid}>"


ForeignKeyConstraint(
    [Job.project_uuid, Job.pipeline_uuid], [Pipeline.project_uuid, Pipeline.uuid]
)


class PipelineRun(BaseModel):
    __tablename__ = "pipeline_runs"
    __table_args__ = (
        Index(
            "ix_pipeline_runs_project_uuid_pipeline_uuid",
            "project_uuid",
            "pipeline_uuid",
        ),
    )

    project_uuid = db.Column(
        db.String(36),
        db.ForeignKey("projects.uuid", ondelete="CASCADE"),
        index=True,
        nullable=False,
    )
    pipeline_uuid = db.Column(db.String(36), index=True, unique=False, nullable=False)
    uuid = db.Column(db.String(36), primary_key=True)
    status = db.Column(db.String(15), unique=False, nullable=True)
    started_time = db.Column(db.DateTime, unique=False, nullable=True)
    finished_time = db.Column(db.DateTime, unique=False, nullable=True)
    type = db.Column(db.String(50))

    pipeline_steps = db.relationship(
        "PipelineRunStep",
        lazy="joined",
        passive_deletes=True,
        cascade="all, delete",
    )

    # related to inheritance, the "type" column will be used to
    # differentiate the different classes of entities
    __mapper_args__ = {
        "polymorphic_identity": "PipelineRun",
        "polymorphic_on": type,
    }

    def __repr__(self):
        return f"<{self.__class__.__name__}: {self.uuid}>"


ForeignKeyConstraint(
    [PipelineRun.project_uuid, PipelineRun.pipeline_uuid],
    [Pipeline.project_uuid, Pipeline.uuid],
)


class PipelineRunStep(BaseModel):
    __tablename__ = "pipeline_run_steps"

    run_uuid = db.Column(
        db.String(36),
        db.ForeignKey("pipeline_runs.uuid", ondelete="CASCADE"),
        primary_key=True,
    )

    step_uuid = db.Column(db.String(36), primary_key=True)
    status = db.Column(db.String(15), unique=False, nullable=True)
    started_time = db.Column(db.DateTime, unique=False, nullable=True)
    finished_time = db.Column(db.DateTime, unique=False, nullable=True)

    def __repr__(self):
        return f"<{self.__class__.__name__}: {self.run_uuid}.{self.step_uuid}>"


def _create_text_search_vector(*args):
    exp = args[0]
    for e in args[1:]:
        exp += " " + e
    return func.to_tsvector("simple", exp)


class NonInteractivePipelineRun(PipelineRun):
    # https://docs.sqlalchemy.org/en/14/orm/inheritance.html
    # sqlalchemy has 3 kinds of inheritance: joined table, single table,
    # concrete.
    #
    # Concrete is, essentially, not recommended unless you have a
    # reason to use it. Will also lead to FKs issues if the base table
    # is abstract.
    #
    # "ORM-enabled UPDATEs and DELETEs do not handle joined table
    # inheritance automatically." This means that, for example, that
    # updating a NonInteractivePipelineRun would not allow updating the
    # columns that belong to the InteractiveRun. This means that, for
    # for example, the update_status_db function from the utils module
    # would not work when updating the status of a non interactive run.
    # https://docs.sqlalchemy.org/en/14/orm/session_basics.html#update-and-delete-with-arbitrary-where-clause
    #
    # Single table inheritance is the inheritance of choice, mostly
    # because of the drawbacks of joined table inheritance. Setting the
    # tablename to None will result in using single table inheritance,
    # setting it to a string will result in using joined table
    # inheritance.
    # Note that single table inheritance will NOT create a new table for
    # each "child" of the inheritance.
    __tablename__ = None

    # TODO: verify why the job_uuid should be part of the
    # primary key
    job_uuid = db.Column(
        db.String(36), db.ForeignKey("jobs.uuid", ondelete="CASCADE"), index=True
    )

    # To what batch of non interactive runs of a job it belongs. The
    # first time a job runs will produce batch 1, then batch 2, etc.
    job_run_index = db.Column(
        db.Integer,
        nullable=False,
        server_default=text("0"),
    )

    # This run_id is used to identify the pipeline run within the
    # job and maintain a consistent ordering.
    job_run_pipeline_run_index = db.Column(
        db.Integer,
    )

    # The pipeline run number across all job runs of a job.
    pipeline_run_index = db.Column(
        db.Integer,
    )

    # Parameters with which it was run, so that the history is kept.
    parameters = db.Column(
        JSONB,
        nullable=False,
        # This way migrated entries that did not have this column will
        # still be valid.
        server_default="{}",
    )

    # Used for text search, excludes step uuids.
    parameters_text_search_values = db.Column(
        JSONB,
        nullable=False,
        server_default="[]",
    )

    env_variables = deferred(
        db.Column(
            JSONB,
            nullable=False,
            server_default="{}",
        )
    )

    __text_search_vector = _create_text_search_vector(
        func.lower(cast(pipeline_run_index, postgresql.TEXT)),
        # This is needed to reflect what the FE is showing to the user.
        case(
            [
                (PipelineRun.status == "ABORTED", "cancelled"),
                (PipelineRun.status == "FAILURE", "failed"),
                (PipelineRun.status == "STARTED", "running"),
            ],
            else_=func.lower(PipelineRun.status),
        ),
        func.lower(cast(parameters_text_search_values, postgresql.TEXT)),
    )

    # related to inheriting from PipelineRun
    __mapper_args__ = {
        "polymorphic_identity": "NonInteractivePipelineRun",
    }


Index(
    "ix_job_pipeline_runs_text_search",
    NonInteractivePipelineRun._NonInteractivePipelineRun__text_search_vector,
    postgresql_using="gin",
)


# Used to find old job pipeline runs to delete, see
# jobs.max_retained_pipeline_runs.
Index(
    "ix_type_job_uuid_pipeline_run_index",
    NonInteractivePipelineRun.type,
    NonInteractivePipelineRun.job_uuid,
    NonInteractivePipelineRun.pipeline_run_index,
)

UniqueConstraint(
    NonInteractivePipelineRun.job_uuid,
    NonInteractivePipelineRun.pipeline_run_index,
)


# Each job execution can be seen as a batch of runs, identified through
# the job_run_index, each pipeline run id, which is essentially
# the index of the run in this job, must be unique at the level of the
# batch of runs.
UniqueConstraint(
    NonInteractivePipelineRun.job_uuid,
    NonInteractivePipelineRun.job_run_index,
    NonInteractivePipelineRun.job_run_pipeline_run_index,
)


class InteractivePipelineRun(PipelineRun):
    # Just a wrapper around PipelineRun so that we can selectively
    # reference InteractivePipelineRun(s) without filtering by the type
    # column, which would be error prone.
    # PipelineRun.query.filter_by(type="PipelineRun").all() becomes
    # InteractivePipelineRun.query.all()
    __tablename__ = None

    __mapper_args__ = {
        "polymorphic_identity": "InteractivePipelineRun",
    }

    images_in_use = db.relationship(
        "PipelineRunInUseImage",
        lazy="select",
        passive_deletes=True,
        cascade="all, delete",
    )


class ClientHeartbeat(BaseModel):
    """Clients heartbeat for idle checking."""

    __tablename__ = "client_heartbeats"

    id = db.Column(db.BigInteger, primary_key=True)

    timestamp = db.Column(
        TIMESTAMP(timezone=True),
        nullable=False,
        index=True,
        server_default=func.now(),
    )


class InteractiveSessionInUseImage(BaseModel):
    """Mappings between an interactive session and environment images.

    Used to understand if an image can be removed from the registry
    environment if it's not used by an interactive session. This could
    be the case when an interactive session is using an orchest
    environment as a service.
    """

    __tablename__ = "interactive_session_in_use_images"

    project_uuid = db.Column(
        db.String(36),
        unique=False,
        nullable=False,
        index=True,
        primary_key=True,
    )

    pipeline_uuid = db.Column(
        db.String(36),
        unique=False,
        nullable=False,
        index=True,
        primary_key=True,
    )

    environment_uuid = db.Column(
        db.String(36), unique=False, nullable=False, primary_key=True, index=True
    )

    environment_image_tag = db.Column(
        db.Integer, unique=False, nullable=False, primary_key=True, index=True
    )

    def __repr__(self):
        return (
            f"<InteractiveSessionInUseImage: {self.project_uuid}-"
            f"{self.pipeline_uuid} | {self.environment_uuid} | "
            f"{self.environment_image_tag}>"
        )


ForeignKeyConstraint(
    [
        InteractiveSessionInUseImage.project_uuid,
        InteractiveSessionInUseImage.pipeline_uuid,
    ],
    [InteractiveSession.project_uuid, InteractiveSession.pipeline_uuid],
    ondelete="CASCADE",
)
ForeignKeyConstraint(
    [
        InteractiveSessionInUseImage.project_uuid,
        InteractiveSessionInUseImage.environment_uuid,
        InteractiveSessionInUseImage.environment_image_tag,
    ],
    [
        EnvironmentImage.project_uuid,
        EnvironmentImage.environment_uuid,
        EnvironmentImage.tag,
    ],
    ondelete="CASCADE",
)


class JobInUseImage(BaseModel):
    """Stores mappings between a job and the environment images it uses.

    Used to understand if an image can be removed from the registry if
    it's not used by a job which is PENDING or STARTED.

    """

    __tablename__ = "job_in_use_images"

    job_uuid = db.Column(
        db.ForeignKey(Job.uuid, ondelete="CASCADE"),
        unique=False,
        nullable=False,
        index=True,
        primary_key=True,
    )

    project_uuid = db.Column(
        db.String(36),
        unique=False,
        nullable=False,
        index=True,
        primary_key=True,
    )

    environment_uuid = db.Column(
        db.String(36), unique=False, nullable=False, primary_key=True, index=True
    )

    environment_image_tag = db.Column(
        db.Integer, unique=False, nullable=False, primary_key=True, index=True
    )

    def __repr__(self):
        return (
            f"<JobInUseImage: {self.job_uuid} | "
            f"{self.project_uuid} | "
            f"{self.environment_uuid} | "
            f"{self.environment_image_tag}>"
        )


ForeignKeyConstraint(
    [
        JobInUseImage.project_uuid,
        JobInUseImage.environment_uuid,
        JobInUseImage.environment_image_tag,
    ],
    [
        EnvironmentImage.project_uuid,
        EnvironmentImage.environment_uuid,
        EnvironmentImage.tag,
    ],
    ondelete="CASCADE",
)


class PipelineRunInUseImage(BaseModel):
    """Mappings between a pipeline run and environment images it uses.

    Used to understand if an image can be removed from the registry if
    it's not used by a run which is PENDING or STARTED.  Currently, this
    only references interactive runs.

    """

    __tablename__ = "pipeline_run_in_use_images"

    run_uuid = db.Column(
        db.ForeignKey(PipelineRun.uuid, ondelete="CASCADE"),
        unique=False,
        nullable=False,
        index=True,
        primary_key=True,
    )

    project_uuid = db.Column(
        db.String(36),
        unique=False,
        nullable=False,
        index=True,
        primary_key=True,
    )

    environment_uuid = db.Column(
        db.String(36), unique=False, nullable=False, primary_key=True, index=True
    )

    environment_image_tag = db.Column(
        db.Integer, unique=False, nullable=False, primary_key=True, index=True
    )

    def __repr__(self):
        return (
            f"<PipelineRunInUseImage: {self.run_uuid} | "
            f"{self.project_uuid} | "
            f"{self.environment_uuid} | "
            f"{self.environment_image_tag}>"
        )


ForeignKeyConstraint(
    [
        PipelineRunInUseImage.project_uuid,
        PipelineRunInUseImage.environment_uuid,
        PipelineRunInUseImage.environment_image_tag,
    ],
    [
        EnvironmentImage.project_uuid,
        EnvironmentImage.environment_uuid,
        EnvironmentImage.tag,
    ],
    ondelete="CASCADE",
)


class EventType(BaseModel):
    """Type of events recorded by the orchest-api.

    The table has been pre-populated in the schema migration that
    created it, if you need to add more types add another schema
    migration. Migrations that have added event types:
    - services/orchest-api/app/migrations/versions/410e08270de4_.py
    - services/orchest-api/app/migrations/versions/814961a3d525_.py
    - services/orchest-api/app/migrations/versions/92dcc9963a9c_.py

    To add more types, add an empty revision with
    `bash scripts/migration_manager.sh orchest-api revision`, then
    add the statements to add more types to the event_types table in the
    revision, take a look at the existing migrations for that.
    """

    __tablename__ = "event_types"

    name = db.Column(db.String(50), primary_key=True)

    def __repr__(self):
        return f"<EventType: {self.name}>"


class Event(BaseModel):
    """Events that happen in the orchest-api

    See EventType for what events are currently covered.

    """

    __tablename__ = "events"

    # as_uuid=False to be consistent with what already happens with
    # other uuids in the db.
    uuid = db.Column(
        UUID(as_uuid=False), primary_key=True, default=lambda: str(uuid.uuid4())
    )

    type = db.Column(
        db.String(50), db.ForeignKey("event_types.name", ondelete="CASCADE"), index=True
    )

    timestamp = db.Column(
        TIMESTAMP(timezone=True),
        nullable=False,
        server_default=func.now(),
    )

    __mapper_args__ = {
        "polymorphic_on": case(
            [
                (
                    type.startswith("project:cron-job:run:pipeline-run:"),
                    "cron_job_run_pipeline_run_event",
                ),
                (
                    type.startswith("project:cron-job:run:"),
                    "cron_job_run_event",
                ),
                (type.startswith("project:cron-job:"), "cron_job_event"),
                (
                    type.startswith("project:one-off-job:pipeline-run:"),
                    "one_off_job_pipeline_run_event",
                ),
                (type.startswith("project:one-off-job:"), "one_off_job_event"),
                (
                    or_(
                        type.startswith("project:one-off-job:"),
                        type.startswith("project:cron-job:"),
                    ),
                    "job_event",
                ),
                (type.startswith("project:"), "project_event"),
            ],
            else_="event",
        ),
        "polymorphic_identity": "event",
        # Load all subclass columns, see
        # https://docs.sqlalchemy.org/en/14/orm/inheritance_loading.html
        "with_polymorphic": "*",
    }

    def to_notification_payload(self) -> dict:
        payload = {
            "uuid": self.uuid,
            "type": self.type,
            "timestamp": str(self.timestamp),
        }
        return payload

    def __repr__(self):
        return f"<Event: {self.uuid}, {self.type}, {self.timestamp}>"


class ProjectEvent(Event):
    """Project events that happen in the orchest-api."""

    # Single table inheritance.
    __tablename__ = None

    project_uuid = db.Column(
        db.String(36), db.ForeignKey("projects.uuid", ondelete="CASCADE")
    )

    __mapper_args__ = {"polymorphic_identity": "project_event"}

    def to_notification_payload(self) -> dict:
        payload = super().to_notification_payload()
        project_payload = {"uuid": self.project_uuid, "name": None}
        payload["project"] = project_payload

        proj = Project.query.filter(Project.uuid == self.project_uuid).first()
        if proj is not None:
            project_payload["name"] = proj.name

        return payload

    def __repr__(self):
        return (
            f"<ProjectEvent: {self.uuid}, {self.type}, {self.timestamp}, "
            f"{self.project_uuid}>"
        )


class JobEvent(ProjectEvent):
    """Job events that happen in the orchest-api."""

    # Single table inheritance.
    __tablename__ = None

    job_uuid = db.Column(db.String(36), db.ForeignKey("jobs.uuid", ondelete="CASCADE"))

    __mapper_args__ = {"polymorphic_identity": "job_event"}

    def to_notification_payload(self) -> dict:
        payload = super().to_notification_payload()
        job_payload = {
            "uuid": self.job_uuid,
            "name": None,
            "status": None,
            "pipeline_name": None,
        }
        payload["job"] = job_payload

        job = Job.query.filter(Job.uuid == self.job_uuid).first()
        if job is None:
            return payload

        job_payload["name"] = job.name
        job_payload["status"] = job.status
        job_payload["pipeline_name"] = job.pipeline_name
        job_payload[
            "url_path"
        ] = f"/job?project_uuid={job.project_uuid}&job_uuid={job.uuid}"

        return payload

    def __repr__(self):
        return (
            f"<JobEvent: {self.uuid}, {self.type}, {self.timestamp}, "
            f"{self.project_uuid}, {self.job_uuid}>"
        )


class OneOffJobEvent(JobEvent):
    """One-off job events that happen in the orchest-api."""

    # Single table inheritance.
    __tablename__ = None

    __mapper_args__ = {"polymorphic_identity": "one_off_job_event"}

    def to_notification_payload(self) -> dict:
        payload = super().to_notification_payload()

        payload["job"]["total_runs"] = None

        job = Job.query.filter(Job.uuid == self.job_uuid).first()
        if job is None:
            return payload

        payload["job"]["total_runs"] = len(job.parameters)

        return payload

    def __repr__(self):
        return (
            f"<OneOffJobEvent: {self.uuid}, {self.type}, {self.timestamp}, "
            f"{self.project_uuid}, {self.job_uuid}>"
        )


def _prepare_parameters_payload(
    pipeline_definition: dict, run_parameters: dict
) -> dict:
    parameters_payload = {}
    for k, v in run_parameters.items():
        if k == "pipeline_parameters":
            parameters_payload[k] = v
        else:
            step_name = pipeline_definition.get("steps").get(k, {}).get("title")
            if step_name is None:
                step_name = "untitled"
            parameters_payload[f"step-{step_name}-{k}"] = v
    return parameters_payload


def _prepare_job_pipeline_run_payload(job_uuid: str, pipeline_run_uuid: str) -> dict:
    payload = {
        "uuid": pipeline_run_uuid,
        "parameters": None,
        "status": None,
    }

    job = Job.query.filter(Job.uuid == job_uuid).first()
    if job is None:
        return payload

    pipeline_run = NonInteractivePipelineRun.query.filter(
        NonInteractivePipelineRun.job_uuid == job_uuid,
        NonInteractivePipelineRun.uuid == pipeline_run_uuid,
    ).first()
    if pipeline_run is None:
        return payload

    payload["number"] = pipeline_run.pipeline_run_index
    if job.schedule is not None:
        payload["number_in_run"] = pipeline_run.job_run_pipeline_run_index

    payload["status"] = pipeline_run.status
    payload["parameters"] = _prepare_parameters_payload(
        job.pipeline_definition, pipeline_run.parameters
    )
    payload["url_path"] = (
        f"/job-run?project_uuid={job.project_uuid}&pipeline_uuid={job.pipeline_uuid}&"
        f"job_uuid={job.uuid}&run_uuid={pipeline_run.uuid}"
    )

    if pipeline_run.status == "FAILURE":
        failed_steps_payload = []
        failed_steps = PipelineRunStep.query.filter(
            PipelineRunStep.run_uuid == pipeline_run_uuid,
            PipelineRunStep.status == "FAILURE",
        ).all()
        for step in failed_steps:
            step_name = (
                job.pipeline_definition.get("steps")
                .get(step.step_uuid, {})
                .get("title")
            )
            failed_steps_payload.append(f"step-{step_name}-{step.step_uuid}")
            payload["failed_steps"] = failed_steps_payload

    return payload


class OneOffJobPipelineRunEvent(OneOffJobEvent):
    """OneOffJob ppl runs events that happen in the orchest-api."""

    # Single table inheritance.
    __tablename__ = None

    # See
    # https://docs.sqlalchemy.org/en/14/orm/inheritance.html#resolving-column-conflicts
    @declared_attr
    def pipeline_run_uuid(cls):
        return Event.__table__.c.get("pipeline_run_uuid", db.Column(db.String(36)))

    __mapper_args__ = {"polymorphic_identity": "one_off_job_pipeline_run_event"}

    def to_notification_payload(self) -> dict:
        payload = super().to_notification_payload()
        payload["job"]["pipeline_run"] = _prepare_job_pipeline_run_payload(
            self.job_uuid, self.pipeline_run_uuid
        )

        return payload

    def __repr__(self):
        return (
            f"<OneOffJobPipelineRunEvent: {self.uuid}, {self.type}, {self.timestamp}, "
            f"{self.project_uuid}, {self.job_uuid}, {self.pipeline_run_uuid}>"
        )


ForeignKeyConstraint(
    [OneOffJobPipelineRunEvent.pipeline_run_uuid],
    [NonInteractivePipelineRun.uuid],
    ondelete="CASCADE",
)


class CronJobEvent(JobEvent):
    """Cron Job events that happen in the orchest-api."""

    # Single table inheritance.
    __tablename__ = None

    __mapper_args__ = {"polymorphic_identity": "cron_job_event"}

    def to_notification_payload(self) -> dict:
        payload = super().to_notification_payload()
        payload["job"]["schedule"] = None
        payload["job"]["next_scheduled_time"] = None

        job = Job.query.filter(Job.uuid == self.job_uuid).first()
        if job is None:
            return payload
        payload["job"]["schedule"] = job.schedule
        payload["job"]["next_scheduled_time"] = str(job.next_scheduled_time)
        return payload

    def __repr__(self):
        return (
            f"<CronJobEvent: {self.uuid}, {self.type}, {self.timestamp}, "
            f"{self.project_uuid}, {self.job_uuid}>"
        )


class CronJobRunEvent(CronJobEvent):
    """Cron Job run events that happen in the orchest-api.

    A recurring run is an instance of a recurring job being triggered,
    i.e. a batch of runs.
    """

    # Single table inheritance.
    __tablename__ = None

    __mapper_args__ = {"polymorphic_identity": "cron_job_run_event"}

    run_index = db.Column(db.Integer)

    total_pipeline_runs = db.Column(db.Integer)

    def to_notification_payload(self) -> dict:
        payload = super().to_notification_payload()

        # Covers case of models inheriting from this.
        job_run_events = (
            db.session.query(CronJobRunEvent.type).filter(
                CronJobRunEvent.type.in_(
                    [
                        "project:cron-job:run:started",
                        "project:cron-job:run:succeeded",
                        "project:cron-job:run:failed",
                    ]
                ),
                CronJobRunEvent.project_uuid == self.project_uuid,
                CronJobRunEvent.job_uuid == self.job_uuid,
                CronJobRunEvent.run_index == self.run_index,
            )
        ).all()
        job_run_events = [ev.type for ev in job_run_events]

        if "project:cron-job:run:succeeded" in job_run_events:
            status = "SUCCESS"
        elif "project:cron-job:run:failed" in job_run_events:
            status = "FAILURE"
        elif "project:cron-job:run:started" in job_run_events:
            status = "STARTED"
        else:
            status = None

        payload["job"]["run"] = {}
        payload["job"]["run"]["status"] = status
        payload["job"]["run"]["number"] = self.run_index
        payload["job"]["run"]["total_pipeline_runs"] = self.total_pipeline_runs

        return payload

    def __repr__(self):
        return (
            f"<CronJobRunEvent: {self.uuid}, {self.type}, {self.timestamp}, "
            f"{self.project_uuid}, {self.job_uuid}, {self.run_index}>"
        )


Index(
    None,
    CronJobRunEvent.type,
    CronJobRunEvent.project_uuid,
    CronJobRunEvent.job_uuid,
    CronJobRunEvent.run_index,
)


class CronJobRunPipelineRunEvent(CronJobRunEvent):
    """CronJob ppl runs events that happen in the orchest-api."""

    # Single table inheritance.
    __tablename__ = None

    __mapper_args__ = {"polymorphic_identity": "cron_job_run_pipeline_run_event"}

    @declared_attr
    def pipeline_run_uuid(cls):
        return Event.__table__.c.get("pipeline_run_uuid", db.Column(db.String(36)))

    def to_notification_payload(self) -> dict:
        payload = super().to_notification_payload()
        payload["job"]["run"]["pipeline_run"] = _prepare_job_pipeline_run_payload(
            self.job_uuid, self.pipeline_run_uuid
        )

        return payload

    def __repr__(self):
        return (
            f"<CronJobRunPipelineRunEvent: {self.uuid}, {self.type}, "
            f"{self.timestamp} {self.project_uuid}, {self.job_uuid}, {self.run_index}, "
            f"{self.pipeline_run_uuid}>"
        )


class Subscriber(BaseModel):
    __tablename__ = "subscribers"

    uuid = db.Column(
        UUID(as_uuid=False), primary_key=True, default=lambda: str(uuid.uuid4())
    )

    type = db.Column(db.String(50), nullable=False)

    subscriptions = db.relationship(
        "Subscription",
        lazy="select",
        passive_deletes=True,
        cascade="all, delete",
    )

    __mapper_args__ = {
        "polymorphic_on": "type",
        "polymorphic_identity": "subscriber",
        "with_polymorphic": "*",
    }


class Webhook(Subscriber):
    class ContentType(enum.Enum):
        JSON = "application/json"
        URLENCODED = "application/x-www-form-urlencoded"

    __tablename__ = None

    url = db.Column(db.String(), nullable=False)

    name = db.Column(db.String(100), nullable=False)

    verify_ssl = db.Column(db.Boolean(), nullable=False)

    # Used to calculate the HMAC digest of the payload and sign it.
    secret = deferred(db.Column(db.String(), nullable=False))

    content_type = db.Column(db.String(50), nullable=False)

    def is_slack_webhook(self) -> bool:
        return self.url.startswith("https://hooks.slack.com/")

    def is_discord_webhook(self) -> bool:
        return self.url.startswith("https://discord.com/api/webhooks/")

    def is_teams_webhook(self) -> bool:
        return "webhook.office.com" in self.url

    __mapper_args__ = {
        "polymorphic_identity": "webhook",
    }


class Subscription(BaseModel):
    __tablename__ = "subscriptions"

    uuid = db.Column(
        UUID(as_uuid=False), primary_key=True, default=lambda: str(uuid.uuid4())
    )

    subscriber_uuid = db.Column(
        UUID(as_uuid=False),
        db.ForeignKey("subscribers.uuid", ondelete="CASCADE"),
        nullable=False,
    )

    event_type = db.Column(
        db.String(50),
        db.ForeignKey("event_types.name", ondelete="CASCADE"),
        nullable=False,
    )

    type = db.Column(db.String(50), nullable=False)

    __mapper_args__ = {
        "polymorphic_on": "type",
        "polymorphic_identity": "globally_scoped_subscription",
        # Load all subclass columns, see
        # https://docs.sqlalchemy.org/en/14/orm/inheritance_loading.html
        "with_polymorphic": "*",
    }


class ProjectSpecificSubscription(Subscription):
    """Subscripions to events of a specific project."""

    __tablename__ = None

    project_uuid = db.Column(
        db.String(36), db.ForeignKey("projects.uuid", ondelete="CASCADE")
    )

    __mapper_args__ = {
        "polymorphic_identity": "project_specific_subscription",
    }

    @staticmethod
    def check_constraints(mapper, connection, target):
        if not target.event_type.startswith("project:"):
            raise ValueError(
                "ProjectSpecificSubscription only allows to subscribe to 'project:*' "
                "event types."
            )


event.listen(
    ProjectSpecificSubscription,
    "before_insert",
    ProjectSpecificSubscription.check_constraints,
)


class ProjectJobSpecificSubscription(ProjectSpecificSubscription):
    """Subscripions to events of a specific job of project."""

    __tablename__ = None

    __mapper_args__ = {
        "polymorphic_identity": "project_job_specific_subscription",
    }

    job_uuid = db.Column(db.String(36), db.ForeignKey("jobs.uuid", ondelete="CASCADE"))

    @staticmethod
    def check_constraints(mapper, connection, target):
        if not target.event_type.startswith(
            "project:job"
        ) and not target.event_type.startswith("project:cronjob:"):
            raise ValueError(
                "ProjectJobSpecificSubscription only allows to subscribe to "
                "'project:one-off-job:*' or 'project:cron-job:*' event types."
            )


event.listen(
    ProjectJobSpecificSubscription,
    "before_insert",
    ProjectJobSpecificSubscription.check_constraints,
)


class Delivery(BaseModel):
    """Essentially, a transactional outbox for notifications.

    Extend this class if you need to keep track of information that
    depends on the deliveree, like response status code etc.
    """

    __tablename__ = "deliveries"

    uuid = db.Column(
        UUID(as_uuid=False), primary_key=True, default=lambda: str(uuid.uuid4())
    )

    # The event which the delivery is about.
    event = db.Column(
        UUID(as_uuid=False),
        # Allow deletion of parent entities of an event (like a pipeline
        # run) while retaining the delivery.
        db.ForeignKey("events.uuid", ondelete="SET NULL"),
        nullable=True,
    )

    # The information content of the notification. The payload is
    # created in the same transaction where the event that triggered
    # this delivery is created, this way we can cover edge cases like
    # max_retained_pipeline_runs leading to the deletion of failed runs,
    # which would make it impossible to construct such a payload.
    notification_payload = db.Column(
        JSONB,
        nullable=False,
    )

    # The subscriber that subscribed to the event.
    deliveree = db.Column(
        UUID(as_uuid=False),
        db.ForeignKey("subscribers.uuid", ondelete="CASCADE"),
        nullable=False,
    )

    # SCHEDULED, RESCHEDULED, DELIVERED
    status = db.Column(db.String(15), nullable=False)

    # Used for capped exponential backoff of retries in combination with
    # scheduled_at.
    n_delivery_attempts = db.Column(db.Integer, nullable=False, default=0)

    scheduled_at = db.Column(
        TIMESTAMP(timezone=True),
        nullable=False,
        server_default=func.now(),
    )

    delivered_at = db.Column(
        TIMESTAMP(timezone=True),
        nullable=True,
    )

    def reschedule(self) -> None:
        self.status = "RESCHEDULED"
        self.n_delivery_attempts = self.n_delivery_attempts + 1
        backoff = min(2 ** (self.n_delivery_attempts), 3600)
        now = datetime.datetime.now(datetime.timezone.utc)
        self.scheduled_at = now + datetime.timedelta(seconds=backoff)

    def set_delivered(self) -> None:
        self.status = "DELIVERED"
        self.delivered_at = datetime.datetime.now(datetime.timezone.utc)


Index(
    None,
    Delivery.status,
    Delivery.scheduled_at,
)<|MERGE_RESOLUTION|>--- conflicted
+++ resolved
@@ -53,7 +53,6 @@
         return ans
 
 
-<<<<<<< HEAD
 class Setting(BaseModel):
     """The settings of Orchest."""
 
@@ -64,7 +63,8 @@
     # We store the value as a JSON object {"value": <actual value>} to
     # be able to preserve types while storing 1 setting as 1 record.
     value = db.Column(JSONB, nullable=False)
-=======
+
+
 class SchedulerJob(BaseModel):
     """Latest run of a job assigned to a Scheduler."""
 
@@ -83,7 +83,6 @@
 
     def __repr__(self):
         return f"<SchedulerJob: {self.type}>"
->>>>>>> f4221936
 
 
 class Project(BaseModel):
