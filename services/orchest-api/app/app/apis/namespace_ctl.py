"""API endpoints for unspecified orchest-api level information."""
import secrets
import uuid

import yaml
from flask_restx import Namespace, Resource

from _orchest.internals import config as _config
from app import schema, utils
from app.connections import k8s_core_api
from config import CONFIG_CLASS

api = Namespace("ctl", description="Orchest-api internal control.")
api = utils.register_schema(api)


@api.route("/start-update")
class StartUpdate(Resource):
    @api.doc("orchest_api_start_update")
    @api.marshal_with(
        schema.update_sidecar_info,
        code=201,
        description="Update Orchest.",
    )
    def post(self):
        token = secrets.token_hex(20)
        update_pod_manifest = _get_update_pod_manifest()
        sidecar_manifest = _get_update_sidecar_manifest(
            update_pod_manifest["metadata"]["name"], token
        )
        # Create the sidecar first to avoid the risk of the update_pod
        # shutting down the orchest-api before that happens.
        k8s_core_api.create_namespaced_pod(_config.ORCHEST_NAMESPACE, sidecar_manifest)
        k8s_core_api.create_namespaced_pod(
            _config.ORCHEST_NAMESPACE, update_pod_manifest
        )

        data = {
            "token": token,
        }
        return data, 201


@api.route("/restart")
class Restart(Resource):
    @api.doc("orchest_api_restart")
    def post(self):
        restart_pod_manifest = _get_restart_pod_manifest()
        k8s_core_api.create_namespaced_pod(
            _config.ORCHEST_NAMESPACE, restart_pod_manifest
        )

        return {}, 201


@api.route("/orchest-images-to-pre-pull")
class OrchestImagesToPrePull(Resource):
    @api.doc("orchest_images_to_pre_pull")
    def get(self):
        """Orchest images to pre pull on all nodes for a better UX."""
        pre_pull_orchest_images = [
<<<<<<< HEAD
            f"orchest/jupyter-enterprise-gateway:{CONFIG_CLASS.ORCHEST_VERSION}",
            f"orchest/session-sidecar:{CONFIG_CLASS.ORCHEST_VERSION}",
=======
            # This image is only used in the builder node, pull it
            # anyway through the daemonset? (it's around 50 MB).
            CONFIG_CLASS.IMAGE_BUILDER_IMAGE,
            # K8S_TODO: remove latest once we have versioned images on
            # dockerhub.
            "orchest/jupyter-enterprise-gateway:latest",
            "orchest/session-sidecar:latest",
>>>>>>> 0f1d2d5a
            utils.get_jupyter_server_image_to_use(),
        ]
        pre_pull_orchest_images = {"pre_pull_orchest_images": pre_pull_orchest_images}

        return pre_pull_orchest_images, 200


def _get_update_sidecar_manifest(update_pod_name, token: str) -> dict:
    manifest = {
        "apiVersion": "v1",
        "kind": "Pod",
        "metadata": {
            "generateName": "update-sidecar-",
            "labels": {
                "app": "update-sidecar",
                "app.kubernetes.io/name": "update-sidecar",
                "app.kubernetes.io/part-of": "orchest",
                "app.kubernetes.io/release": "orchest",
            },
        },
        "spec": {
            "containers": [
                {
                    "env": [
                        {"name": "PYTHONUNBUFFERED", "value": "TRUE"},
                        {
                            "name": "POD_NAME",
                            "valueFrom": {"fieldRef": {"fieldPath": "metadata.name"}},
                        },
                        {"name": "UPDATE_POD_NAME", "value": update_pod_name},
                        {"name": "TOKEN", "value": token},
                    ],
                    "image": f"orchest/update-sidecar:{CONFIG_CLASS.ORCHEST_VERSION}",
                    "imagePullPolicy": "IfNotPresent",
                    "name": "update-sidecar",
                }
            ],
            "restartPolicy": "Never",
            "terminationGracePeriodSeconds": 1,
            "serviceAccount": "orchest-api",
            "serviceAccountName": "orchest-api",
        },
    }
    return manifest


def _get_orchest_ctl_pod_manifest(command_label: str) -> dict:
    with open(_config.ORCHEST_CTL_POD_YAML_PATH, "r") as f:
        manifest = yaml.safe_load(f)

    manifest["metadata"]["labels"]["version"] = CONFIG_CLASS.ORCHEST_VERSION
    manifest["metadata"]["labels"]["command"] = command_label

    containers = manifest["spec"]["containers"]
    orchest_ctl_container = containers[0]
    orchest_ctl_container[
        "image"
    ] = f"orchest/orchest-ctl:{CONFIG_CLASS.ORCHEST_VERSION}"
    for env_var in orchest_ctl_container["env"]:
        if env_var["name"] == "ORCHEST_VERSION":
            env_var["value"] = CONFIG_CLASS.ORCHEST_VERSION
            break

    # This is to know the name in advance.
    manifest["metadata"].pop("generateName", None)
    manifest["metadata"]["name"] = f"orchest-ctl-{uuid.uuid4()}"
    return manifest


def _get_update_pod_manifest() -> dict:
    # The update pod is of the same version of the cluster, it will stop
    # the cluster then spawn an hidden-update pod which will update to
    # the desired version.
    manifest = _get_orchest_ctl_pod_manifest("update")

    containers = manifest["spec"]["containers"]
    orchest_ctl_container = containers[0]

    orchest_ctl_container["command"] = ["/bin/bash", "-c"]
    # Make sure the sidecar is online before updating.
    orchest_ctl_container["args"] = [
        "while true; do nc -zvw1 update-sidecar 80 > /dev/null 2>&1 && orchest update "
        "&& break; sleep 1; done"
    ]

    return manifest


def _get_restart_pod_manifest() -> dict:
    manifest = _get_orchest_ctl_pod_manifest("restart")

    containers = manifest["spec"]["containers"]
    orchest_ctl_container = containers[0]
    orchest_ctl_container["command"] = ["/bin/bash", "-c"]
    # Make sure the sidecar is online before updating.
    orchest_ctl_container["args"] = ["orchest restart"]

    return manifest<|MERGE_RESOLUTION|>--- conflicted
+++ resolved
@@ -59,18 +59,11 @@
     def get(self):
         """Orchest images to pre pull on all nodes for a better UX."""
         pre_pull_orchest_images = [
-<<<<<<< HEAD
             f"orchest/jupyter-enterprise-gateway:{CONFIG_CLASS.ORCHEST_VERSION}",
             f"orchest/session-sidecar:{CONFIG_CLASS.ORCHEST_VERSION}",
-=======
             # This image is only used in the builder node, pull it
             # anyway through the daemonset? (it's around 50 MB).
             CONFIG_CLASS.IMAGE_BUILDER_IMAGE,
-            # K8S_TODO: remove latest once we have versioned images on
-            # dockerhub.
-            "orchest/jupyter-enterprise-gateway:latest",
-            "orchest/session-sidecar:latest",
->>>>>>> 0f1d2d5a
             utils.get_jupyter_server_image_to_use(),
         ]
         pre_pull_orchest_images = {"pre_pull_orchest_images": pre_pull_orchest_images}
