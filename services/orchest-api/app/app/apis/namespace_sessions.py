<<<<<<< HEAD
from typing import Any, Dict
=======
import time
from typing import Dict
>>>>>>> 00cad38d

from flask import request
from flask.globals import current_app
from flask_restx import Namespace, Resource, marshal
from sqlalchemy import desc

import app.models as models
from _orchest.internals import config as _config
from _orchest.internals.two_phase_executor import TwoPhaseExecutor, TwoPhaseFunction
from app import schema
from app.apis.namespace_runs import AbortPipelineRun
from app.connections import db, docker_client
from app.core.sessions import InteractiveSession
from app.errors import JupyterBuildInProgressException
from app.utils import is_service_name_valid, register_schema

api = Namespace("sessions", description="Manage interactive sessions")
api = register_schema(api)


@api.route("/")
class SessionList(Resource):
    @api.doc("fetch_sessions")
    @api.marshal_with(schema.sessions)
    def get(self):
        """Fetches all sessions."""
        query = models.InteractiveSession.query

        # TODO: why is this used instead of the Session.get() ?
        # Ability to query a specific session given its `pipeline_uuid`
        # through the URL (using `request.args`).
        if "pipeline_uuid" in request.args and "project_uuid" in request.args:
            query = query.filter_by(
                pipeline_uuid=request.args.get("pipeline_uuid")
            ).filter_by(project_uuid=request.args.get("project_uuid"))
        elif "project_uuid" in request.args:
            query = query.filter_by(project_uuid=request.args.get("project_uuid"))

        sessions = query.all()

        return {"sessions": [session.as_dict() for session in sessions]}, 200

    @api.doc("launch_session")
    @api.expect(schema.session_config)
    def post(self):
        """Launches an interactive session."""
        session_config = request.get_json()

        isess = models.InteractiveSession.query.filter_by(
            project_uuid=session_config["project_uuid"],
            pipeline_uuid=session_config["pipeline_uuid"],
        ).one_or_none()
        if isess is not None:
            return {"message": "Session already exists."}, 409

        valid_service_names = all(
            [
                is_service_name_valid(service)
                for service in session_config.get("services", {})
            ]
        )
        if not valid_service_names:
            msg = "The pipeline definition contains invalid service names."
            return {"message": msg}, 400

        try:
            with TwoPhaseExecutor(db.session) as tpe:
                CreateInteractiveSession(tpe).transaction(session_config)
        except JupyterBuildInProgressException:
            return {"message": "JupyterBuildInProgress"}, 423
        except Exception as e:
            current_app.logger.error(e)
            return {"message": str(e)}, 500

        isess = models.InteractiveSession.query.filter_by(
            project_uuid=session_config["project_uuid"],
            pipeline_uuid=session_config["pipeline_uuid"],
        ).one_or_none()

        # Can't rely on the 2PE raising an exception because the
        # collateral effect is invoking a background job, if that fails,
        # it will clean up the session.
        if isess is None:
            return {"message": "Could not start session."}, 500

        return marshal(isess.as_dict(), schema.session), 201


@api.route("/<string:project_uuid>/<string:pipeline_uuid>")
@api.param("project_uuid", "UUID of project")
@api.param("pipeline_uuid", "UUID of pipeline")
@api.response(404, "Session not found")
class Session(Resource):
    """Manages interactive sessions.

    There can only be 1 interactive session per pipeline. Interactive
    sessions are uniquely identified by the pipeline's UUID.
    """

    @api.doc("get_session")
    @api.marshal_with(schema.session)
    def get(self, project_uuid, pipeline_uuid):
        """Fetch a session given the pipeline UUID."""
        session = models.InteractiveSession.query.get_or_404(
            ident=(project_uuid, pipeline_uuid), description="Session not found."
        )
        return session.as_dict()

    @api.doc("shutdown_session")
    @api.response(200, "Session stopped")
    @api.response(404, "Session not found")
    def delete(self, project_uuid, pipeline_uuid):
        """Shutdowns session."""

        try:
            with TwoPhaseExecutor(db.session) as tpe:
                could_shutdown = StopInteractiveSession(tpe).transaction(
                    project_uuid, pipeline_uuid
                )
        except Exception as e:
            return {"message": str(e)}, 500

        if could_shutdown:
            return {"message": "Session shutdown was successful."}, 200
        else:
            return {"message": "Session not found."}, 404

    @api.doc("restart_memory_server_of_session")
    @api.response(200, "Session resource memory-server restarted")
    @api.response(404, "Session not found")
    def put(self, project_uuid, pipeline_uuid):
        """Restarts the memory-server of the session."""

        try:
            with TwoPhaseExecutor(db.session) as tpe:
                could_restart = RestartMemoryServer(tpe).transaction(
                    project_uuid, pipeline_uuid
                )
        except Exception as e:
            return {"message": str(e)}, 500

        if not could_restart:
            return {"message": "SessionNotRunning"}, 500

        return {"message": "Session restart was successful."}, 200


class CreateInteractiveSession(TwoPhaseFunction):
    def _transaction(self, session_config: Dict[str, Any]):
        # Gate check to see if there is a Jupyter lab build active
        latest_jupyter_build = models.JupyterBuild.query.order_by(
            desc(models.JupyterBuild.requested_time)
        ).first()

        if latest_jupyter_build is not None and latest_jupyter_build.status in [
            "PENDING",
            "STARTED",
        ]:
            raise JupyterBuildInProgressException()

        interactive_session = {
            "project_uuid": session_config["project_uuid"],
            "pipeline_uuid": session_config["pipeline_uuid"],
            "status": "LAUNCHING",
            # NOTE: the definition of a service is currently
            # persisted to disk and considered to be versioned,
            # meaning that nothing in there is considered to be
            # secret. If this changes, this dictionary needs to
            # have secrets removed.
            "user_services": session_config.get("services", {}),
        }
        db.session.add(models.InteractiveSession(**interactive_session))

        self.collateral_kwargs["session_config"] = session_config

    @classmethod
    def _background_session_start(cls, app, session_config: Dict[str, Any]):

        with app.app_context():
            try:
                project_uuid = session_config["project_uuid"]
                pipeline_uuid = session_config["pipeline_uuid"]
                session = InteractiveSession(
                    docker_client, network=_config.DOCKER_NETWORK
                )
                session.launch(
                    session_config,
                )

                # Update the database entry with information to connect
                # to the launched resources.
                IP = session.get_containers_IP()

                # with for update to avoid overwriting the state of a
                # STOPPING instance.
                session_entry = (
                    models.InteractiveSession.query.with_for_update()
                    .populate_existing()
                    .filter_by(project_uuid=project_uuid, pipeline_uuid=pipeline_uuid)
                    .one_or_none()
                )
                if session_entry is None:
                    return

                session_entry.container_ids = session.get_container_IDs()
                session_entry.jupyter_server_ip = IP.jupyter_server
                session_entry.notebook_server_info = session.notebook_server_info

                # Do not overwrite the STOPPING status if the session is
                # stopping.
                if session_entry.status == "LAUNCHING":
                    session_entry.status = "RUNNING"

                db.session.commit()
            except Exception as e:
                current_app.logger.error(e)

                # Error handling. If it does not succeed then the
                # initial entry has to be removed from the database as
                # otherwise no session can be started in the future due
                # to the uniqueness constraint.
                models.InteractiveSession.query.filter_by(
                    project_uuid=project_uuid, pipeline_uuid=pipeline_uuid
                ).delete()
                db.session.commit()

    def _collateral(
        self,
        *args,
        **kwargs,
    ):

        current_app.config["SCHEDULER"].add_job(
            CreateInteractiveSession._background_session_start,
            # From the docs:
            # Return the current object.  This is useful if you want the
            # real object behind the proxy at a time for performance
            # reasons or because you want to pass the object into a
            # different context.
            args=[current_app._get_current_object(), *args],
            kwargs=kwargs,
        )


class StopInteractiveSession(TwoPhaseFunction):
    def _transaction(
        self,
        project_uuid: str,
        pipeline_uuid: str,
    ):

        # The with for update is to avoid a race condition where
        # updating the status to STOPPING would overwrite a RUNNING
        # status after reading the previous_state as LAUNCHING, which
        # would then cause the collateral effect to wait the full time
        # before shutting down the session.
        session = (
            models.InteractiveSession.query.with_for_update()
            .populate_existing()
            .filter_by(project_uuid=project_uuid, pipeline_uuid=pipeline_uuid)
            .one_or_none()
        )
        if session is None:
            self.collateral_kwargs["project_uuid"] = None
            self.collateral_kwargs["pipeline_uuid"] = None
            self.collateral_kwargs["container_ids"] = None
            self.collateral_kwargs["notebook_server_info"] = None
            self.collateral_kwargs["previous_state"] = None
            return False
        else:
            # Abort interactive run if it was PENDING/STARTED.
            run = models.InteractivePipelineRun.query.filter(
                models.InteractivePipelineRun.project_uuid == project_uuid,
                models.InteractivePipelineRun.pipeline_uuid == pipeline_uuid,
                models.InteractivePipelineRun.status.in_(["PENDING", "STARTED"]),
            ).one_or_none()
            if run is not None:
                AbortPipelineRun(self.tpe).transaction(run.uuid)

            previous_state = session.status
            session.status = "STOPPING"
            self.collateral_kwargs["project_uuid"] = project_uuid
            self.collateral_kwargs["pipeline_uuid"] = pipeline_uuid

            # This data is kept here instead of querying again in the
            # collateral phase because when deleting a project the
            # project deletion (in the transactional phase) will cascade
            # delete the session, so the collateral phase would not be
            # able to find the session by querying the db.
            self.collateral_kwargs["container_ids"] = session.container_ids
            self.collateral_kwargs[
                "notebook_server_info"
            ] = session.notebook_server_info
            self.collateral_kwargs["previous_state"] = previous_state

        return True

    @classmethod
    def _background_session_stop(
        cls,
        app,
        project_uuid: str,
        pipeline_uuid: str,
        container_ids: Dict[str, str],
        notebook_server_info: Dict[str, str],
        previous_state: str,
    ):

        # Note that a session that is still LAUNCHING should not be
        # killed until it has done launching, because the jupyterlab
        # user configuration is managed through a lock that is removed
        # by the jupyterlab start script. See PR #254.
        with app.app_context():
            try:
                # Wait for the session to be STARTED before killing it.
                if previous_state == "LAUNCHING":
                    n = 600
                    for _ in range(n):
                        session = models.InteractiveSession.query.filter_by(
                            project_uuid=project_uuid, pipeline_uuid=pipeline_uuid
                        ).one_or_none()
                        # The session has been deleted because the
                        # launch failed or because of another failure
                        # reason.
                        if session is None:
                            return
                        # We have to rely on the container ids and not
                        # on status because a session that is STOPPED
                        # while LAUNCHING will never reach a RUNNING
                        # state because the background task will
                        # explicitly avoid doing so.
                        if session.container_ids is not None:
                            container_ids = session.container_ids
                            notebook_server_info = session.notebook_server_info
                            break
                        # Otherwise we will get an old version of
                        # the session data.
                        db.session.close()
                        time.sleep(1)

                session_obj = InteractiveSession.from_container_IDs(
                    docker_client,
                    container_IDs=container_ids,
                    network=_config.DOCKER_NETWORK,
                    notebook_server_info=notebook_server_info,
                )

                # TODO: error handling?
                session_obj.shutdown()

                # Deletion happens here and not in the transactional
                # phase because this way we can show the session
                # STOPPING to the user.
                models.InteractiveSession.query.filter_by(
                    project_uuid=project_uuid, pipeline_uuid=pipeline_uuid
                ).delete()
                db.session.commit()
            except Exception as e:
                current_app.logger.error(e)

                # Make sure that the session is deleted in any case,
                # because otherwise the user will not be able to have an
                # active session for the given pipeline.
                session = models.InteractiveSession.query.filter_by(
                    project_uuid=project_uuid, pipeline_uuid=pipeline_uuid
                ).one()
                db.session.delete(session)
                db.session.commit()

    def _collateral(
        self,
        project_uuid: str,
        pipeline_uuid: str,
        container_ids: Dict[str, str],
        notebook_server_info: Dict[str, str],
        previous_state: str,
    ):
        # Could be none when the _transaction call sets them to None
        # because there is no session to shutdown. This is a way that
        # the _transaction function effectively tells the _collateral
        # function to not be run.
        if project_uuid is None or pipeline_uuid is None:
            return

        current_app.config["SCHEDULER"].add_job(
            StopInteractiveSession._background_session_stop,
            args=[
                current_app._get_current_object(),
                project_uuid,
                pipeline_uuid,
                container_ids,
                notebook_server_info,
                previous_state,
            ],
        )


class RestartMemoryServer(TwoPhaseFunction):
    def _transaction(
        self,
        project_uuid: str,
        pipeline_uuid: str,
    ):

        session = models.InteractiveSession.query.filter_by(
            project_uuid=project_uuid, pipeline_uuid=pipeline_uuid, status="RUNNING"
        ).one_or_none()

        if session is None:
            self.collateral_kwargs["container_ids"] = None
            self.collateral_kwargs["notebook_server_info"] = None
            return False
        else:
            # Abort interactive run if it was PENDING/STARTED.
            run = models.InteractivePipelineRun.query.filter(
                models.InteractivePipelineRun.project_uuid == project_uuid,
                models.InteractivePipelineRun.pipeline_uuid == pipeline_uuid,
                models.InteractivePipelineRun.status.in_(["PENDING", "STARTED"]),
            ).one_or_none()
            if run is not None:
                AbortPipelineRun(self.tpe).transaction(run.uuid)

            self.collateral_kwargs["container_ids"] = session.container_ids
            self.collateral_kwargs[
                "notebook_server_info"
            ] = session.notebook_server_info

        return True

    def _collateral(
        self,
        container_ids: Dict[str, str],
        notebook_server_info: Dict[str, str] = None,
    ):
        if container_ids is None:
            return

        session_obj = InteractiveSession.from_container_IDs(
            docker_client,
            container_IDs=container_ids,
            network=_config.DOCKER_NETWORK,
            notebook_server_info=notebook_server_info,
        )

        # Note: The entry in the database does not have to be updated
        # since restarting the `memory-server` does not change its
        # Docker ID.
        session_obj.restart_resource(resource_name="memory-server")<|MERGE_RESOLUTION|>--- conflicted
+++ resolved
@@ -1,9 +1,5 @@
-<<<<<<< HEAD
+import time
 from typing import Any, Dict
-=======
-import time
-from typing import Dict
->>>>>>> 00cad38d
 
 from flask import request
 from flask.globals import current_app
