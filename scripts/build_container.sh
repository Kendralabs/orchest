--- conflicted
+++ resolved
@@ -61,11 +61,7 @@
         "memory-server"
         "session-sidecar"
         "auth-server"
-<<<<<<< HEAD
-=======
-        "file-manager"
         "node-agent"
->>>>>>> 519e8f8b
     )
 fi
 
@@ -334,30 +330,11 @@
 
     if [ $IMG == "update-sidecar" ]; then
 
-<<<<<<< HEAD
-        build_ctx=$DIR/../services/update-server
-        build=(docker build --platform linux/amd64 --progress=plain \
-            -t "orchest/update-server:$BUILD_TAG" \
-=======
         build_ctx=$DIR/../services/update-sidecar
         build=(docker build --progress=plain \
             -t "orchest/update-sidecar:$BUILD_TAG" \
->>>>>>> 519e8f8b
             --no-cache=$NO_CACHE \
             -f $DIR/../services/update-sidecar/Dockerfile \
-            --build-arg ORCHEST_VERSION="$ORCHEST_VERSION"
-            $build_ctx)
-    fi
-
-<<<<<<< HEAD
-=======
-    if [ $IMG == "file-manager" ]; then
-
-        build_ctx=$DIR/../services/file-manager
-        build=(docker build --progress=plain \
-            -t "orchest/file-manager:$BUILD_TAG" \
-            --no-cache=$NO_CACHE \
-            -f $DIR/../services/file-manager/Dockerfile \
             --build-arg ORCHEST_VERSION="$ORCHEST_VERSION"
             $build_ctx)
     fi
@@ -373,7 +350,6 @@
             $build_ctx)
     fi
 
->>>>>>> 519e8f8b
     if [ $IMG == "orchest-webserver" ]; then
 
         build_ctx=$DIR/../services/orchest-webserver
