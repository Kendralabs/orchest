--- conflicted
+++ resolved
@@ -244,7 +244,7 @@
       swr: 1.1.2_react@17.0.2
       xterm: 4.15.0
       xterm-addon-fit: 0.4.0_xterm@4.15.0
-      xterm-for-react: 1.0.4_sfoxds7t5ydpegc3knd667wn6m
+      xterm-for-react: 1.0.4_react-dom@17.0.2+react@17.0.2
     devDependencies:
       '@babel/core': 7.16.7
       '@babel/plugin-transform-modules-commonjs': 7.17.9_@babel+core@7.16.7
@@ -276,11 +276,7 @@
       jest-junit: 13.0.0
       msw: 0.39.2
       sass-bin: 1.43.2
-<<<<<<< HEAD
-      ts-jest: 27.1.2_ghf26zxsgn3emubcczm5gk3dsa
-=======
       ts-jest: 27.1.2_98206f0327a8ec11bfada1f493c91185
->>>>>>> 1224f58e
       typescript: 4.5.4
 
 packages:
@@ -9692,11 +9688,7 @@
     hasBin: true
     dev: true
 
-<<<<<<< HEAD
-  /ts-jest/27.1.2_ghf26zxsgn3emubcczm5gk3dsa:
-=======
   /ts-jest/27.1.2_98206f0327a8ec11bfada1f493c91185:
->>>>>>> 1224f58e
     resolution: {integrity: sha512-eSOiJOWq6Hhs6Khzk5wKC5sgWIXgXqOCiIl1+3lfnearu58Hj4QpE5tUhQcA3xtZrELbcvAGCsd6HB8OsaVaTA==}
     engines: {node: ^10.13.0 || ^12.13.0 || ^14.15.0 || >=15.0.0}
     hasBin: true
