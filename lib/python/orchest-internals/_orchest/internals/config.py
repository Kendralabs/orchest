--- conflicted
+++ resolved
@@ -53,25 +53,15 @@
 # These environments are added when you create a new project
 DEFAULT_ENVIRONMENTS = [
     {
-<<<<<<< HEAD
-        "name": "base-kernel-py",
+        "name": "Python",
         "base_image": "orchest/base-kernel-py",
-=======
-        "name": "Python",
-        "base_image": "orchest/custom-base-kernel-py",
->>>>>>> 9e250d6b
         "language": "python",
         "setup_script": DEFAULT_SETUP_SCRIPT,
         "gpu_support": False,
     },
     {
-<<<<<<< HEAD
-        "name": "base-kernel-r",
+        "name": "R",
         "base_image": "orchest/base-kernel-r",
-=======
-        "name": "R",
-        "base_image": "orchest/custom-base-kernel-r",
->>>>>>> 9e250d6b
         "language": "r",
         "setup_script": DEFAULT_SETUP_SCRIPT,
         "gpu_support": False,
