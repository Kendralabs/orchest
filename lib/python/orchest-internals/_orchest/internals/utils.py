from __future__ import annotations

import logging
import os
import re
import subprocess
<<<<<<< HEAD
from typing import Any, Dict, Iterable, List, Optional, Tuple
=======
from typing import Any, Dict, List, Set, Tuple
>>>>>>> 608d152c

import requests
from werkzeug.serving import is_running_from_reloader as _irfr

logger = logging.getLogger(__name__)


def get_environment_capabilities(environment_uuid, project_uuid):

    capabilities = []

    try:
        response = requests.get(
            "http://orchest-webserver/store/environments/%s/%s"
            % (project_uuid, environment_uuid)
        )
        response.raise_for_status()
    except Exception as e:
        logging.error(
            (
                "Failed to get environment for environment_uuid[%s]"
                " and project_uuid[%s]. Error: %s (%s)"
            )
            % (environment_uuid, project_uuid, e, type(e))
        )
        return capabilities

    environment = response.json()

    if environment.get("gpu_support"):
        capabilities += ["gpu", "utility", "compute"]

    return capabilities


def get_step_and_kernel_volumes_and_volume_mounts(
    userdir_pvc: str,
    project_dir: str,
    pipeline_file: str,
    container_project_dir: str,
    container_pipeline_file: str,
) -> Tuple[List[dict], List[dict]]:
    """Gets volumes and volume mounts required to run steps and kernels.

    Args:
        userdir_pvc:
        project_dir:
        pipeline_file:
        container_project_dir:
        container_pipeline_file:

    Returns:
        A pair of lists, the first element is a list of volumes, the
        second a list of volume_mounts, valid in k8s pod manifest. The
        two lists are coupled, each volume mount is related to a volume.
    """
    volumes = []
    volume_mounts = []

    relative_project_dir = get_userdir_relpath(project_dir)
    relative_pipeline_path = os.path.join(relative_project_dir, pipeline_file)

    volumes.append(
        {
            "name": "userdir-pvc",
            "persistentVolumeClaim": {"claimName": userdir_pvc, "readOnly": False},
        }
    )

    volume_mounts.append(
        {"name": "userdir-pvc", "mountPath": "/data", "subPath": "data"}
    )
    volume_mounts.append(
        {
            "name": "userdir-pvc",
            "mountPath": "/userdir/projects",
            "subPath": "projects",
        }
    )
    volume_mounts.append(
        {
            "name": "userdir-pvc",
            "mountPath": container_project_dir,
            "subPath": relative_project_dir,
        }
    )
    volume_mounts.append(
        {
            "name": "userdir-pvc",
            "mountPath": container_pipeline_file,
            "subPath": relative_pipeline_path,
        }
    )

    return volumes, volume_mounts


def is_running_from_reloader():
    """Is this thread running from a werkzeug reloader.

    When Flask is running in development mode, the application is
    first initialized and then restarted again in a child process. This
    means that code will run (concurrently) again inside the reloader,
    which can case issues with code that should only run once.

    By using this gate, we can prevent from rerunning certain code in
    the child process.

    """
    return _irfr()


def are_environment_variables_valid(env_variables: Dict[str, str]) -> bool:
    return isinstance(env_variables, dict) and all(
        [
            is_env_var_name_valid(var) and isinstance(value, str)
            for var, value in env_variables.items()
        ]
    )


def is_env_var_name_valid(name: str) -> bool:
    # Needs to be kept in sync with the FE.
    return isinstance(name, str) and re.match(r"^[0-9a-zA-Z\-_]+$", name)


def make_env_var_name_valid(name: str) -> str:
    return re.sub("[^0-9a-zA-Z\-_]", "_", name)


def is_service_name_valid(service_name: str) -> bool:
    # NOTE: this is enforced at the GUI level as well, needs to be kept
    # in sync.
    return bool(re.match(r"^[0-9a-zA-Z\-]{1,36}$", service_name))


def is_service_definition_valid(service: Dict[str, Any]) -> bool:
    return (
        isinstance(service, dict)
        and is_service_name_valid(service["name"])
        and isinstance(service["image"], str)
        and service["image"]
        and isinstance(service["scope"], list)
        and isinstance(service.get("order"), int)
        and isinstance(service.get("preserve_base_path", False), bool)
        and
        # Allowed scopes.
        all([sc in ["interactive", "noninteractive"] for sc in service["scope"]])
        and isinstance(service.get("command", ""), str)
        and isinstance(service.get("args", ""), str)
        and isinstance(service.get("binds", {}), dict)
        and all(
            [
                isinstance(s, str) and isinstance(t, str) and s and t
                for s, t in service.get("binds", {}).items()
            ]
        )
        and
        # Allowed binds.
        all([bind in ["/data", "/project-dir"] for bind in service.get("binds", {})])
        and isinstance(service.get("ports"), list)
        and all([isinstance(port, int) for port in service["ports"]])
        and len(service["ports"]) > 0
        and isinstance(service.get("env_variables_inherit", []), list)
        and all(
            [
                is_env_var_name_valid(var)
                for var in service.get("env_variables_inherit", [])
            ]
        )
        and are_environment_variables_valid(service.get("env_variables", {}))
        and isinstance(service.get("exposed"), bool)
        and isinstance(service.get("requires_authentication", True), bool)
    )


def is_services_definition_valid(services: Dict[str, Dict[str, Any]]) -> bool:
    if not isinstance(services, dict):
        return False

    existing_orders: Set[int] = set()

    for sname, service in services.items():
        if (
            not is_service_definition_valid(service)
            or sname != service["name"]
            or service["order"] in existing_orders
        ):
            return False

        existing_orders.add(service["order"])

    return True


def rmtree(path, ignore_errors=False) -> None:
    """A wrapped rm -rf.

    If eventlet is being used and it's either patching all modules or
    patchng subprocess, this function is not going to block the thread.

    Raises:
        OSError if it failed to copy.

    """
    exit_code = subprocess.call(["rm", "-rf", path], stderr=subprocess.STDOUT)
    if exit_code != 0 and not ignore_errors:
        raise OSError(f"Failed to rm {path}: {exit_code}.")


def copytree(
    source: str, target: str, ignore_errors: bool = False, use_gitignore: bool = False
) -> None:
    """Copies content from source to target.

    If eventlet is being used and it's either patching all modules or
    patching subprocess, this function is not going to block the thread.

    Args:
        source:
        target:
        ignore_errors: If True errors will be ignored, if False an
            OSError will be raised.
        use_gitignore: If True, the copying process will ignore patterns
            from the top-level `.gitignore` in `source`.

    Raises:
        OSError if it failed to copy and ignore_errors is True.

    """

    if use_gitignore:

        # With a trailing `/` rsync copies the content of the directory
        # instead of the directory itself.
        if not source.endswith("/"):
            source += "/"

        # Using rsync with `-W` copies files as a whole which
        # drastically improves its performance, making it almost as fast
        # as the `cp` command. The other options (`-aHAX`) are to
        # preserve all kinds of attributes, e.g. symlinks, `-a` also
        # automatically copies recursively.
        copy_cmd = ["rsync", "-aWHAX"]
        if os.path.isfile(f"{source}.gitignore"):  # source has trailing `/`
            copy_cmd += [f"--exclude-from={source}.gitignore"]
        # TODO: use shlex to handle this properly.
        copy_cmd += [source, target]
    else:
        copy_cmd = ["cp", "-r", source, target]

    exit_code = subprocess.call(copy_cmd, stderr=subprocess.STDOUT)
    if exit_code != 0 and not ignore_errors:
        raise OSError(f"Failed to copy {source} to {target}, :{exit_code}.")


def get_userdir_relpath(path):
    return os.path.relpath(path, "/userdir")


def _is_calver_version(version: str) -> bool:
    try:
        year, month, patch = version.split(".")
        if (
            not year.startswith("v")
            or len(year) != 5
            or len(month) != 2
            or len(patch) == 0
        ):
            raise

        int(year[1:]), int(month), int(patch)
    except Exception:
        return False

    return True


def is_version_lt(expected_older: str, expected_newer: str) -> bool:
    """Returns `old < new`, i.e. less than.

    In other words, returns whether `expected_newer` is a newer version
    than `expected_older`.

    Raises:
        ValueError: If `expected_older` or `expected_newer` does not
            follow our CalVer versioning scheme.

    """
    if not _is_calver_version(expected_older):
        raise ValueError(
            f"The given version '{expected_older}' does not follow"
            " CalVer versioning, e.g. 'v2022.02.4'."
        )
    elif not _is_calver_version(expected_newer):
        raise ValueError(
            f"The given version '{expected_newer}' does not follow"
            " CalVer versioning, e.g. 'v2022.02.4'."
        )

    expected_older, expected_newer = expected_older[1:], expected_newer[1:]
    for o, n in zip(expected_older.split("."), expected_newer.split(".")):
        if int(o) > int(n):
            return False
        elif int(o) < int(n):
            return True
    return False


def get_directory_size(path: str, skip_dirs: Optional[Iterable] = None):
    """Gets the directory size in bytes.

    Args:
        path: Path of the directory.
        skip_dirs: Direcotires to skip when calculating the size.

    Returns:
        Size of the directory in bytes.

    """
    if skip_dirs is None:
        skip_dirs = []

    size = 0
    for root, dirs, files in os.walk(path):
        for file_name in files:
            file_path = os.path.join(root, file_name)
            if os.path.islink(file_path):
                continue
            size += os.path.getsize(file_path)

        for skip_dir in skip_dirs:
            if skip_dir in dirs:
                dirs.remove(skip_dir)

    return size<|MERGE_RESOLUTION|>--- conflicted
+++ resolved
@@ -4,11 +4,7 @@
 import os
 import re
 import subprocess
-<<<<<<< HEAD
-from typing import Any, Dict, Iterable, List, Optional, Tuple
-=======
-from typing import Any, Dict, List, Set, Tuple
->>>>>>> 608d152c
+from typing import Any, Dict, Iterable, List, Optional, Set, Tuple
 
 import requests
 from werkzeug.serving import is_running_from_reloader as _irfr
